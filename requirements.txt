--- conflicted
+++ resolved
@@ -1,9 +1 @@
-<<<<<<< HEAD
-setuptools
-numpy>=1.10
-llvmlite>=0.31
-argparse
-importlib-metadata ; python_version < '3.8'
-=======
--e .
->>>>>>> fe1ae829
+-e .