name: numba_linux-64_wheel_builder

on:
  pull_request:
    paths:
      - .github/workflows/numba_linux-64_wheel_builder.yml
      - .github/workflows/wheel_workflow_matrix.json
      - buildscripts/github/build_wheel_linux.sh
      - buildscripts/github/repair_wheel_linux.sh
<<<<<<< HEAD
      - buildscripts/github/validate_imports.py
=======
      - setup.py
>>>>>>> 338b0a2a
  workflow_dispatch:
    inputs:
      llvmlite_wheel_runid:
        description: 'llvmlite wheel workflow run ID (optional)'
        required: false
        type: string
      use_tbb:
        description: 'use TBB (Threading Building Blocks)'
        required: false
        type: boolean
        default: true

# Add concurrency control
concurrency:
  group: ${{ github.workflow }}-${{ github.event.pull_request.number || github.sha }}
  cancel-in-progress: true

env:
  ARTIFACT_RETENTION_DAYS: 7
  WHEELS_INDEX_URL: https://pypi.anaconda.org/numba/label/dev/simple
  CONDA_CHANNEL_NUMBA: numba/label/dev
  # Set USE_TBB to true by default, only override if explicitly set to false
  USE_TBB: ${{ github.event_name == 'workflow_dispatch' && inputs.use_tbb != false || true }}

jobs:
  load-matrix:
    runs-on: ubuntu-latest
    outputs:
      build-matrix-json: ${{ steps.load_matrix_json.outputs.build-matrix-json }}
      test-matrix-json: ${{ steps.load_matrix_json.outputs.test-matrix-json }}
    steps:
      - uses: actions/checkout@v4
      - id: load_matrix_json
        name: Load Workflow Matrix JSON
        run: |
          BUILD_MATRIX_JSON=$(jq -c .wheel_build_matrix .github/workflows/wheel_workflow_matrix.json)
          TEST_MATRIX_JSON=$(jq -c .wheel_test_matrix .github/workflows/wheel_workflow_matrix.json)

          # Add canonical python versions to both matrices
          BUILD_MATRIX_EXTENDED=$(echo "$BUILD_MATRIX_JSON" | jq -c '
            map(. + {"python_canonical": (.["python-version"] | split(".") | .[:2] | join("."))})
          ')

          TEST_MATRIX_EXTENDED=$(echo "$TEST_MATRIX_JSON" | jq -c '
            map(. + {"python_canonical": (.["python-version"] | split(".") | .[:2] | join("."))})
          ')

          echo "Build Matrix JSON: $BUILD_MATRIX_EXTENDED"
          echo "Test Matrix JSON: $TEST_MATRIX_EXTENDED"
          echo "build-matrix-json=$BUILD_MATRIX_EXTENDED" >> $GITHUB_OUTPUT
          echo "test-matrix-json=$TEST_MATRIX_EXTENDED" >> $GITHUB_OUTPUT

  linux-64-build:
    name: linux-64-build-wheel (py ${{ matrix.python-version }}, np ${{ matrix.numpy_build }})
    needs: load-matrix
    runs-on: ubuntu-latest
    defaults:
      run:
        shell: bash -elx {0}
    strategy:
      matrix:
        include: ${{ fromJson(needs.load-matrix.outputs.build-matrix-json) }}
      fail-fast: false

    steps:
      - name: Clone repository
        uses: actions/checkout@v4
        with:
          fetch-depth: 0

      - name: Download llvmlite wheel
        if: inputs.llvmlite_wheel_runid != ''
        uses: actions/download-artifact@v4
        with:
          name: llvmlite-linux-64-py${{ matrix.python_canonical }}
          path: llvmlite_wheels
          run-id: ${{ inputs.llvmlite_wheel_runid }}
          repository: numba/llvmlite
          github-token: ${{ secrets.GITHUB_TOKEN }}

      - name: Build wheel in manylinux docker container
        run: |
          # Construct the expected Python executable path inside the container
          PYTHON_EXECUTABLE="/opt/python/${{ matrix.python_tag }}-${{ matrix.python_tag }}/bin/python"
          echo "Using Python executable: $PYTHON_EXECUTABLE"

          # Prepare build environment
          mkdir -p dist wheelhouse

          # Run the build script inside Docker container
          docker run --rm \
            -v ${{ github.workspace }}:/io \
            quay.io/pypa/manylinux2014_x86_64 \
            bash /io/buildscripts/github/build_wheel_linux.sh \
            "${PYTHON_EXECUTABLE}" \
            "${USE_TBB}" \
            "${{ matrix.numpy_build }}" \
            "/io/llvmlite_wheels" \
            "${WHEELS_INDEX_URL}"

          # List built wheels
          ls -la wheelhouse/

      - name: Repair and patch wheel in manylinux docker container
        run: |
          # Construct the expected Python executable path inside the container
          PYTHON_EXECUTABLE="/opt/python/${{ matrix.python_tag }}-${{ matrix.python_tag }}/bin/python"
          echo "Using Python executable: $PYTHON_EXECUTABLE"

          # Run the repair script in Docker
          docker run --rm \
            -v ${{ github.workspace }}:/io \
            quay.io/pypa/manylinux2014_x86_64 \
            bash /io/buildscripts/github/repair_wheel_linux.sh \
            "$PYTHON_EXECUTABLE" \
            "$USE_TBB" \
            "/io/wheelhouse"

          # List repaired wheels
          ls -la wheelhouse/

      - name: Upload numba wheel
        uses: actions/upload-artifact@v4
        with:
          name: numba_linux-64_wheel_py${{ matrix.python_canonical }}
          path: wheelhouse/*.whl
          compression-level: 0
          retention-days: ${{ env.ARTIFACT_RETENTION_DAYS }}
          if-no-files-found: error

  linux-64-validate:
    name: linux-64-validate
    needs: [load-matrix, linux-64-build]
    runs-on: ubuntu-latest
    defaults:
      run:
        shell: bash -elx {0}
    strategy:
      matrix:
        include: ${{ fromJson(needs.load-matrix.outputs.build-matrix-json) }}
      fail-fast: false
    steps:
      - name: Clone repository
        uses: actions/checkout@v4

      - name: Setup Python
        uses: actions/setup-python@v5
        with:
          python-version: ${{ matrix.python-version }}

      - name: Install validation dependencies
        run: |
          python -m pip install --upgrade pip wheel twine lief

      - name: Download Numba wheel artifact
        uses: actions/download-artifact@v4
        with:
          name: numba_linux-64_wheel_py${{ matrix.python_canonical }}
          path: dist

      - name: Validate wheels
        run: |
          cd dist
          for WHL_FILE in *.whl; do
            mkdir -p unpacked
            wheel unpack "$WHL_FILE" -d unpacked
            python "$GITHUB_WORKSPACE"/buildscripts/github/validate_imports.py --platform linux-64 --path unpacked
            python -m twine check "$WHL_FILE"
          done

  linux-64-test:
    name: linux-64-test (py ${{ matrix.python-version }}, np ${{ matrix.numpy_test }})
    needs: [load-matrix, linux-64-build]
    runs-on: ubuntu-latest
    env:
      USE_TBB: ${{ github.event_name == 'workflow_dispatch' && inputs.use_tbb != false || true }}
    defaults:
      run:
        shell: bash -elx {0}
    strategy:
      matrix:
        include: ${{ fromJson(needs.load-matrix.outputs.test-matrix-json) }}
      fail-fast: false

    steps:
      - name: Setup Python
        uses: actions/setup-python@v5
        with:
          python-version: ${{ matrix.python-version }}
          allow-prereleases: true

      - name: Download Numba wheel artifact
        uses: actions/download-artifact@v4
        with:
          name: numba_linux-64_wheel_py${{ matrix.python_canonical }}
          path: dist

      - name: Download llvmlite wheel
        if: inputs.llvmlite_wheel_runid != ''
        uses: actions/download-artifact@v4
        with:
          name: llvmlite-linux-64-py${{ matrix.python_canonical }}
          path: llvmlite_wheels
          run-id: ${{ inputs.llvmlite_wheel_runid }}
          repository: numba/llvmlite
          github-token: ${{ secrets.GITHUB_TOKEN }}

      - name: Validate and test wheel
        run: |
          PYTHON_PATH=$(which python${{ matrix.python_canonical }})
          $PYTHON_PATH -m pip install --upgrade pip twine
          ls -l dist
          if [ "${{ inputs.llvmlite_wheel_runid }}" != "" ]; then
              $PYTHON_PATH -m pip install --no-cache-dir llvmlite_wheels/*.whl
          else
              $PYTHON_PATH -m pip install --no-cache-dir -i $WHEELS_INDEX_URL llvmlite
          fi
          $PYTHON_PATH -m twine check dist/*.whl

          $PYTHON_PATH -m pip install dist/numba*.whl numpy==${{ matrix.numpy_test }} setuptools

          if [ "$USE_TBB" = "true" ]; then
            $PYTHON_PATH -m pip install tbb
            # Verify TBB threading layer
            NUMBA_THREADING_LAYER=tbb $PYTHON_PATH -c "import numba; numba.get_num_threads(); print(numba.threading_layer())"
          fi

          # print Numba system information
          $PYTHON_PATH -m numba -s

          # run tests
          $PYTHON_PATH -m numba.runtests -m 4 -v<|MERGE_RESOLUTION|>--- conflicted
+++ resolved
@@ -7,11 +7,9 @@
       - .github/workflows/wheel_workflow_matrix.json
       - buildscripts/github/build_wheel_linux.sh
       - buildscripts/github/repair_wheel_linux.sh
-<<<<<<< HEAD
       - buildscripts/github/validate_imports.py
-=======
       - setup.py
->>>>>>> 338b0a2a
+
   workflow_dispatch:
     inputs:
       llvmlite_wheel_runid:
