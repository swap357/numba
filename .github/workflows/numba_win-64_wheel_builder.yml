name: numba_win-64_wheel_builder

on:
  pull_request:
    paths:
      - .github/workflows/numba_win-64_wheel_builder.yml
      - .github/workflows/wheel_workflow_matrix.json
<<<<<<< HEAD
      - buildscripts/github/validate_imports.py
=======
      - setup.py
>>>>>>> 338b0a2a
  workflow_dispatch:
    inputs:
      llvmlite_wheel_runid:
        description: 'llvmlite wheel workflow run ID (optional)'
        required: false
        type: string

# Add concurrency control
concurrency:
  group: ${{ github.workflow }}-${{ github.event.pull_request.number || github.sha }}
  cancel-in-progress: true

env:
  ARTIFACT_RETENTION_DAYS: 7
  WHEELS_INDEX_URL: https://pypi.anaconda.org/numba/label/dev/simple

jobs:
  load-matrix:
    runs-on: ubuntu-latest
    outputs:
      build-matrix-json: ${{ steps.load_matrix_json.outputs.build-matrix-json }}
      test-matrix-json: ${{ steps.load_matrix_json.outputs.test-matrix-json }}
    steps:
      - uses: actions/checkout@v4
      - id: load_matrix_json
        name: Load Workflow Matrix JSON
        run: |
          BUILD_MATRIX_JSON=$(jq -c .wheel_build_matrix .github/workflows/wheel_workflow_matrix.json)
          TEST_MATRIX_JSON=$(jq -c .wheel_test_matrix .github/workflows/wheel_workflow_matrix.json)

          # Add canonical python versions to both matrices
          BUILD_MATRIX_EXTENDED=$(echo "$BUILD_MATRIX_JSON" | jq -c '
            map(. + {"python_canonical": (.["python-version"] | split(".") | .[:2] | join("."))})
          ')

          TEST_MATRIX_EXTENDED=$(echo "$TEST_MATRIX_JSON" | jq -c '
            map(. + {"python_canonical": (.["python-version"] | split(".") | .[:2] | join("."))})
          ')

          echo "Build Matrix JSON: $BUILD_MATRIX_EXTENDED"
          echo "Test Matrix JSON: $TEST_MATRIX_EXTENDED"
          echo "build-matrix-json=$BUILD_MATRIX_EXTENDED" >> $GITHUB_OUTPUT
          echo "test-matrix-json=$TEST_MATRIX_EXTENDED" >> $GITHUB_OUTPUT

  win-64-build:
    name: win-64-build-wheel (py ${{ matrix.python-version }}, np ${{ matrix.numpy_build }})
    needs: load-matrix
    runs-on: windows-2025
    defaults:
      run:
        shell: bash -el {0}
    strategy:
      matrix:
        include: ${{ fromJson(needs.load-matrix.outputs.build-matrix-json) }}
      fail-fast: false

    steps:
      - name: Clone repository
        uses: actions/checkout@v4
        with:
          fetch-depth: 0

      - name: Setup Python
        uses: actions/setup-python@v5
        with:
          python-version: ${{ matrix.python-version }}
          allow-prereleases: true

      - name: Download llvmlite wheel
        if: inputs.llvmlite_wheel_runid != ''
        uses: actions/download-artifact@v4
        with:
          name: llvmlite-win-64-py${{ matrix.python_canonical }}
          path: llvmlite_wheels
          run-id: ${{ inputs.llvmlite_wheel_runid }}
          repository: numba/llvmlite
          github-token: ${{ secrets.GITHUB_TOKEN }}

      - name: Install build dependencies
        run: |
          if [ "${{ inputs.llvmlite_wheel_runid }}" != "" ]; then
              python -m pip install llvmlite_wheels/*.whl
          else
              python -m pip install -i ${{ env.WHEELS_INDEX_URL }} llvmlite
          fi
          python -m pip install build numpy==${{ matrix.numpy_build }} setuptools wheel tbb==2021.6 tbb-devel==2021.6

      - name: Build wheel
        run: python -m build --wheel --no-isolation

      - name: Upload numba wheel
        uses: actions/upload-artifact@v4
        with:
          name: numba_win-64_wheel_py${{ matrix.python_canonical }}
          path: dist/*.whl
          compression-level: 0
          retention-days: ${{ env.ARTIFACT_RETENTION_DAYS }}
          if-no-files-found: error

  win-64-validate:
    name: win-64-validate
    needs: [load-matrix, win-64-build]
    runs-on: windows-2025
    defaults:
      run:
        shell: bash -elx {0}
    strategy:
      matrix:
        include: ${{ fromJson(needs.load-matrix.outputs.build-matrix-json) }}
      fail-fast: false
    steps:
      - name: Clone repository
        uses: actions/checkout@v4

      - name: Setup Miniconda
        uses: conda-incubator/setup-miniconda@v3
        with:
          python-version: ${{ matrix.python-version }}
          conda-remove-defaults: true
          auto-update-conda: true
          auto-activate-base: true

      - name: Install validation dependencies
        run: conda install -c defaults py-lief wheel twine keyring rfc3986

      - name: Download Numba wheel artifact
        uses: actions/download-artifact@v4
        with:
          name: numba_win-64_wheel_py${{ matrix.python_canonical }}
          path: dist

      - name: Validate wheels
        run: |
          cd dist
          for WHL_FILE in *.whl; do
            wheel unpack "$WHL_FILE"
            python "$GITHUB_WORKSPACE"/buildscripts/github/validate_imports.py --platform win-64 --path .
            python -m twine check "$WHL_FILE"
          done

  win-64-test:
    name: win-64-test-wheel (py ${{ matrix.python-version }}, np ${{ matrix.numpy_test }})
    needs: [load-matrix, win-64-build]
    runs-on: windows-2025
    defaults:
      run:
        shell: bash -el {0}
    strategy:
      matrix:
        include: ${{ fromJson(needs.load-matrix.outputs.test-matrix-json) }}
      fail-fast: false

    steps:
      - name: Setup Python
        uses: actions/setup-python@v5
        with:
          python-version: ${{ matrix.python-version }}
          allow-prereleases: true

      - name: Download Numba wheel artifact
        uses: actions/download-artifact@v4
        with:
          name: numba_win-64_wheel_py${{ matrix.python_canonical }}
          path: dist

      - name: Download llvmlite wheel
        if: inputs.llvmlite_wheel_runid != ''
        uses: actions/download-artifact@v4
        with:
          name: llvmlite-win-64-py${{ matrix.python_canonical }}
          path: llvmlite_wheels
          run-id: ${{ inputs.llvmlite_wheel_runid }}
          repository: numba/llvmlite
          github-token: ${{ secrets.GITHUB_TOKEN }}

      - name: Validate and test wheel
        env:
          NUMBA_CPU_NAME: generic
          _NUMBA_REDUCED_TESTING: 1
        run: |
          python -m pip install --upgrade pip twine
          python -m pip install numpy==${{ matrix.numpy_test }} tbb==2021.6 tbb-devel==2021.6
          if [ "${{ inputs.llvmlite_wheel_runid }}" != "" ]; then
              python -m pip install llvmlite_wheels/*.whl
          else
              python -m pip install -i ${{ env.WHEELS_INDEX_URL }} llvmlite
          fi
          python -m twine check dist/*.whl
          python -m pip install dist/*.whl

          # print Numba system information
          python -m numba -s

          # run tests
          python -m numba.runtests -m 4 -v<|MERGE_RESOLUTION|>--- conflicted
+++ resolved
@@ -5,11 +5,9 @@
     paths:
       - .github/workflows/numba_win-64_wheel_builder.yml
       - .github/workflows/wheel_workflow_matrix.json
-<<<<<<< HEAD
       - buildscripts/github/validate_imports.py
-=======
       - setup.py
->>>>>>> 338b0a2a
+
   workflow_dispatch:
     inputs:
       llvmlite_wheel_runid:
