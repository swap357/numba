--- conflicted
+++ resolved
@@ -11,14 +11,8 @@
 import llvmlite.binding as ll
 
 import numba
-<<<<<<< HEAD
-from numba import types, utils, cgutils, typing, numpy_support
+from numba import types, utils, cgutils, typing, numpy_support, _helperlib
 from numba.pythonapi import PythonAPI
-=======
-from numba import (types, utils, cgutils, typing, numpy_support, errcode,
-                   _helperlib)
-from numba.pythonapi import PythonAPI, NativeError
->>>>>>> a7b8600c
 from numba.targets.imputils import (user_function, python_attr_impl,
                                     builtin_registry, impl_attribute,
                                     struct_registry, type_registry)
@@ -111,7 +105,6 @@
     Execute once to install special symbols into the LLVM symbol table.
     """
     ll.add_symbol("Py_None", id(None))
-    ll.add_symbol("numba_native_error", id(NativeError))
 
     # Add C helper functions
     c_helpers = _helperlib.c_helpers
@@ -803,8 +796,6 @@
             return builder.or_(real_istrue, imag_istrue)
         raise NotImplementedError("is_true", val, typ)
 
-<<<<<<< HEAD
-=======
     def get_c_value(self, builder, typ, name):
         """
         Get a global value through its C-accessible *name*, with the given
@@ -817,26 +808,6 @@
             gv = module.add_global_variable(typ, name)
         return gv
 
-    def call_function(self, builder, callee, resty, argtys, args, env=None):
-        """
-        Call the Numba-compiled *callee*, using the same calling
-        convention as in get_function_type().
-        """
-        assert env is None
-        retty = callee.args[0].type.pointee
-        retvaltmp = cgutils.alloca_once(builder, retty)
-        # initialize return value
-        builder.store(lc.Constant.null(retty), retvaltmp)
-        args = [self.get_value_as_argument(builder, ty, arg)
-                for ty, arg in zip(argtys, args)]
-        realargs = [retvaltmp] + list(args)
-        code = builder.call(callee, realargs)
-        status = self.get_return_status(builder, code)
-        retval = builder.load(retvaltmp)
-        out = self.get_returned_value(builder, resty, retval)
-        return status, out
-
->>>>>>> a7b8600c
     def call_external_function(self, builder, callee, argtys, args):
         args = [self.get_value_as_argument(builder, ty, arg)
                 for ty, arg in zip(argtys, args)]
@@ -947,8 +918,8 @@
         status, res = self.call_conv.call_function(builder, fn, sig.return_type,
                                                    sig.args, args)
 
-        with cgutils.if_unlikely(builder, status.err):
-            self.return_errcode_propagate(builder, status.code)
+        with cgutils.if_unlikely(builder, status.is_error):
+            self.call_conv.return_status_propagate(builder, status)
         return res
 
     def get_executable(self, func, fndesc):
