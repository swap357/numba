"""
Implementation of operations on Array objects and objects supporting
the buffer protocol.
"""

from __future__ import print_function, absolute_import, division

import functools
import math

from llvmlite import ir
import llvmlite.llvmpy.core as lc
from llvmlite.llvmpy.core import Constant

import numpy as np

from numba import types, cgutils, typing, utils, extending, pndindex
from numba.numpy_support import (as_dtype, carray, farray, is_contiguous,
                                 is_fortran)
from numba.numpy_support import version as numpy_version
from numba.targets.imputils import (lower_builtin, lower_getattr,
                                    lower_getattr_generic,
                                    lower_setattr_generic,
                                    lower_cast, lower_constant,
                                    iternext_impl, impl_ret_borrowed,
                                    impl_ret_new_ref, impl_ret_untracked)
from numba.typing import signature
from numba.extending import register_jitable, overload
from . import quicksort, slicing


def set_range_metadata(builder, load, lower_bound, upper_bound):
    """
    Set the "range" metadata on a load instruction.
    Note the interval is in the form [lower_bound, upper_bound).
    """
    range_operands = [Constant.int(load.type, lower_bound),
                      Constant.int(load.type, upper_bound)]
    md = builder.module.add_metadata(range_operands)
    load.set_metadata("range", md)


def mark_positive(builder, load):
    """
    Mark the result of a load instruction as positive (or zero).
    """
    upper_bound = (1 << (load.type.width - 1)) - 1
    set_range_metadata(builder, load, 0, upper_bound)


def make_array(array_type):
    """
    Return the Structure representation of the given *array_type*
    (an instance of types.ArrayCompatible).

    Note this does not call __array_wrap__ in case a new array structure
    is being created (rather than populated).
    """
    real_array_type = array_type.as_array
    base = cgutils.create_struct_proxy(real_array_type)
    ndim = real_array_type.ndim

    class ArrayStruct(base):

        def _make_refs(self, ref):
            sig = signature(real_array_type, array_type)
            try:
                array_impl = self._context.get_function('__array__', sig)
            except NotImplementedError:
                return super(ArrayStruct, self)._make_refs(ref)

            # Return a wrapped structure and its unwrapped reference
            datamodel = self._context.data_model_manager[array_type]
            be_type = self._get_be_type(datamodel)
            if ref is None:
                outer_ref = cgutils.alloca_once(self._builder, be_type, zfill=True)
            else:
                outer_ref = ref
            # NOTE: __array__ is called with a pointer and expects a pointer
            # in return!
            ref = array_impl(self._builder, (outer_ref,))
            return outer_ref, ref

        @property
        def shape(self):
            """
            Override .shape to inform LLVM that its elements are all positive.
            """
            builder = self._builder
            if ndim == 0:
                return base.__getattr__(self, "shape")

            # Unfortunately, we can't use llvm.assume as its presence can
            # seriously pessimize performance,
            # *and* the range metadata currently isn't improving anything here,
            # see https://llvm.org/bugs/show_bug.cgi?id=23848 !
            ptr = self._get_ptr_by_name("shape")
            dims = []
            for i in range(ndim):
                dimptr = cgutils.gep_inbounds(builder, ptr, 0, i)
                load = builder.load(dimptr)
                dims.append(load)
                mark_positive(builder, load)

            return cgutils.pack_array(builder, dims)

    return ArrayStruct


def get_itemsize(context, array_type):
    """
    Return the item size for the given array or buffer type.
    """
    llty = context.get_data_type(array_type.dtype)
    return context.get_abi_sizeof(llty)


def load_item(context, builder, arrayty, ptr):
    """
    Load the item at the given array pointer.
    """
    align = None if arrayty.aligned else 1
    return context.unpack_value(builder, arrayty.dtype, ptr,
                                align=align)

def store_item(context, builder, arrayty, val, ptr):
    """
    Store the item at the given array pointer.
    """
    align = None if arrayty.aligned else 1
    return context.pack_value(builder, arrayty.dtype, val, ptr, align=align)


def fix_integer_index(context, builder, idxty, idx, size):
    """
    Fix the integer index' type and value for the given dimension size.
    """
    if idxty.signed:
        ind = context.cast(builder, idx, idxty, types.intp)
        ind = slicing.fix_index(builder, ind, size)
    else:
        ind = context.cast(builder, idx, idxty, types.uintp)
    return ind


def normalize_index(context, builder, idxty, idx):
    """
    Normalize the index type and value.  0-d arrays are converted to scalars.
    """
    if isinstance(idxty, types.Array) and idxty.ndim == 0:
        assert isinstance(idxty.dtype, types.Integer)
        idxary = make_array(idxty)(context, builder, idx)
        idxval = load_item(context, builder, idxty, idxary.data)
        return idxty.dtype, idxval
    else:
        return idxty, idx


def normalize_indices(context, builder, index_types, indices):
    """
    Same as normalize_index(), but operating on sequences of
    index types and values.
    """
    if len(indices):
        index_types, indices = zip(*[normalize_index(context, builder, idxty, idx)
                                     for idxty, idx in zip(index_types, indices)])
    return index_types, indices


def populate_array(array, data, shape, strides, itemsize, meminfo,
                   parent=None):
    """
    Helper function for populating array structures.
    This avoids forgetting to set fields.

    *shape* and *strides* can be Python tuples or LLVM arrays.
    """
    context = array._context
    builder = array._builder
    datamodel = array._datamodel
    required_fields = set(datamodel._fields)

    if meminfo is None:
        meminfo = Constant.null(context.get_value_type(
            datamodel.get_type('meminfo')))

    intp_t = context.get_value_type(types.intp)
    if isinstance(shape, (tuple, list)):
        shape = cgutils.pack_array(builder, shape, intp_t)
    if isinstance(strides, (tuple, list)):
        strides = cgutils.pack_array(builder, strides, intp_t)
    if isinstance(itemsize, utils.INT_TYPES):
        itemsize = intp_t(itemsize)

    attrs = dict(shape=shape,
                 strides=strides,
                 data=data,
                 itemsize=itemsize,
                 meminfo=meminfo,)

    # Set `parent` attribute
    if parent is None:
        attrs['parent'] = Constant.null(context.get_value_type(
            datamodel.get_type('parent')))
    else:
        attrs['parent'] = parent
    # Calc num of items from shape
    nitems = context.get_constant(types.intp, 1)
    unpacked_shape = cgutils.unpack_tuple(builder, shape, shape.type.count)
    # (note empty shape => 0d array therefore nitems = 1)
    for axlen in unpacked_shape:
        nitems = builder.mul(nitems, axlen, flags=['nsw'])
    attrs['nitems'] = nitems

    # Make sure that we have all the fields
    got_fields = set(attrs.keys())
    if got_fields != required_fields:
        raise ValueError("missing {0}".format(required_fields - got_fields))

    # Set field value
    for k, v in attrs.items():
        setattr(array, k, v)

    return array


def update_array_info(aryty, array):
    """
    Update some auxiliary information in *array* after some of its fields
    were changed.  `itemsize` and `nitems` are updated.
    """
    context = array._context
    builder = array._builder

    # Calc num of items from shape
    nitems = context.get_constant(types.intp, 1)
    unpacked_shape = cgutils.unpack_tuple(builder, array.shape, aryty.ndim)
    for axlen in unpacked_shape:
        nitems = builder.mul(nitems, axlen, flags=['nsw'])
    array.nitems = nitems

    array.itemsize = context.get_constant(types.intp,
                                          get_itemsize(context, aryty))


@lower_builtin('getiter', types.Buffer)
def getiter_array(context, builder, sig, args):
    [arrayty] = sig.args
    [array] = args

    iterobj = context.make_helper(builder, sig.return_type)

    zero = context.get_constant(types.intp, 0)
    indexptr = cgutils.alloca_once_value(builder, zero)

    iterobj.index = indexptr
    iterobj.array = array

    # Incref array
    if context.enable_nrt:
        context.nrt.incref(builder, arrayty, array)

    res = iterobj._getvalue()

    # Note: a decref on the iterator will dereference all internal MemInfo*
    out = impl_ret_new_ref(context, builder, sig.return_type, res)
    return out


def _getitem_array1d(context, builder, arrayty, array, idx, wraparound):
    """
    Look up and return an element from a 1D array.
    """
    ptr = cgutils.get_item_pointer(builder, arrayty, array, [idx],
                                   wraparound=wraparound)
    return load_item(context, builder, arrayty, ptr)

@lower_builtin('iternext', types.ArrayIterator)
@iternext_impl
def iternext_array(context, builder, sig, args, result):
    [iterty] = sig.args
    [iter] = args
    arrayty = iterty.array_type

    if arrayty.ndim != 1:
        # TODO
        raise NotImplementedError("iterating over %dD array" % arrayty.ndim)

    iterobj = context.make_helper(builder, iterty, value=iter)
    ary = make_array(arrayty)(context, builder, value=iterobj.array)

    nitems, = cgutils.unpack_tuple(builder, ary.shape, count=1)

    index = builder.load(iterobj.index)
    is_valid = builder.icmp(lc.ICMP_SLT, index, nitems)
    result.set_valid(is_valid)

    with builder.if_then(is_valid):
        value = _getitem_array1d(context, builder, arrayty, ary, index,
                                 wraparound=False)
        result.yield_(value)
        nindex = cgutils.increment_index(builder, index)
        builder.store(nindex, iterobj.index)


#-------------------------------------------------------------------------------
# Basic indexing (with integers and slices only)

def basic_indexing(context, builder, aryty, ary, index_types, indices):
    """
    Perform basic indexing on the given array.
    A (data pointer, shapes, strides) tuple is returned describing
    the corresponding view.
    """
    zero = context.get_constant(types.intp, 0)

    shapes = cgutils.unpack_tuple(builder, ary.shape, aryty.ndim)
    strides = cgutils.unpack_tuple(builder, ary.strides, aryty.ndim)

    output_indices = []
    output_shapes = []
    output_strides = []

    ax = 0
    for indexval, idxty in zip(indices, index_types):
        if idxty is types.ellipsis:
            # Fill up missing dimensions at the middle
            n_missing = aryty.ndim - len(indices) + 1
            for i in range(n_missing):
                output_indices.append(zero)
                output_shapes.append(shapes[ax])
                output_strides.append(strides[ax])
                ax += 1
            continue
        # Regular index value
        if isinstance(idxty, types.SliceType):
            slice = context.make_helper(builder, idxty, value=indexval)
            slicing.guard_invalid_slice(context, builder, idxty, slice)
            slicing.fix_slice(builder, slice, shapes[ax])
            output_indices.append(slice.start)
            sh = slicing.get_slice_length(builder, slice)
            st = slicing.fix_stride(builder, slice, strides[ax])
            output_shapes.append(sh)
            output_strides.append(st)
        elif isinstance(idxty, types.Integer):
            ind = fix_integer_index(context, builder, idxty, indexval,
                                    shapes[ax])
            output_indices.append(ind)
        else:
            raise NotImplementedError("unexpected index type: %s" % (idxty,))
        ax += 1

    # Fill up missing dimensions at the end
    assert ax <= aryty.ndim
    while ax < aryty.ndim:
        output_shapes.append(shapes[ax])
        output_strides.append(strides[ax])
        ax += 1

    # No need to check wraparound, as negative indices were already
    # fixed in the loop above.
    dataptr = cgutils.get_item_pointer(builder, aryty, ary,
                                       output_indices,
                                       wraparound=False)
    return (dataptr, output_shapes, output_strides)


def make_view(context, builder, aryty, ary, return_type,
              data, shapes, strides):
    """
    Build a view over the given array with the given parameters.
    """
    retary = make_array(return_type)(context, builder)
    populate_array(retary,
                   data=data,
                   shape=shapes,
                   strides=strides,
                   itemsize=ary.itemsize,
                   meminfo=ary.meminfo,
                   parent=ary.parent)
    return retary


def _getitem_array_generic(context, builder, return_type, aryty, ary,
                           index_types, indices):
    """
    Return the result of indexing *ary* with the given *indices*,
    returning either a scalar or a view.
    """
    dataptr, view_shapes, view_strides = \
        basic_indexing(context, builder, aryty, ary, index_types, indices)

    if isinstance(return_type, types.Buffer):
        # Build array view
        retary = make_view(context, builder, aryty, ary, return_type,
                           dataptr, view_shapes, view_strides)
        return retary._getvalue()
    else:
        # Load scalar from 0-d result
        assert not view_shapes
        return load_item(context, builder, aryty, dataptr)


@lower_builtin('getitem', types.Buffer, types.Integer)
@lower_builtin('getitem', types.Buffer, types.SliceType)
def getitem_arraynd_intp(context, builder, sig, args):
    """
    Basic indexing with an integer or a slice.
    """
    aryty, idxty = sig.args
    ary, idx = args

    assert aryty.ndim >= 1
    ary = make_array(aryty)(context, builder, ary)

    res = _getitem_array_generic(context, builder, sig.return_type,
                                 aryty, ary, (idxty,), (idx,))
    return impl_ret_borrowed(context, builder, sig.return_type, res)


@lower_builtin('getitem', types.Buffer, types.BaseTuple)
def getitem_array_tuple(context, builder, sig, args):
    """
    Basic or advanced indexing with a tuple.
    """
    aryty, tupty = sig.args
    ary, tup = args
    ary = make_array(aryty)(context, builder, ary)

    index_types = tupty.types
    indices = cgutils.unpack_tuple(builder, tup, count=len(tupty))

    index_types, indices = normalize_indices(context, builder,
                                             index_types, indices)

    if any(isinstance(ty, types.Array) for ty in index_types):
        # Advanced indexing
        return fancy_getitem(context, builder, sig, args,
                             aryty, ary, index_types, indices)

    res = _getitem_array_generic(context, builder, sig.return_type,
                                 aryty, ary, index_types, indices)
    return impl_ret_borrowed(context, builder, sig.return_type, res)


@lower_builtin('setitem', types.Buffer, types.Any, types.Any)
def setitem_array(context, builder, sig, args):
    """
    array[a] = scalar_or_array
    array[a,..,b] = scalar_or_array
    """
    aryty, idxty, valty = sig.args
    ary, idx, val = args

    if isinstance(idxty, types.BaseTuple):
        index_types = idxty.types
        indices = cgutils.unpack_tuple(builder, idx, count=len(idxty))
    else:
        index_types = (idxty,)
        indices = (idx,)

    ary = make_array(aryty)(context, builder, ary)

    # First try basic indexing to see if a single array location is denoted.
    index_types, indices = normalize_indices(context, builder,
                                             index_types, indices)
    try:
        dataptr, shapes, strides = \
            basic_indexing(context, builder, aryty, ary, index_types, indices)
    except NotImplementedError:
        use_fancy_indexing = True
    else:
        use_fancy_indexing = bool(shapes)

    if use_fancy_indexing:
        # Index describes a non-trivial view => use generic slice assignment
        # (NOTE: this also handles scalar broadcasting)
        return fancy_setslice(context, builder, sig, args,
                              index_types, indices)

    # Store source value the given location
    val = context.cast(builder, val, valty, aryty.dtype)
    store_item(context, builder, aryty, val, dataptr)


@lower_builtin(len, types.Buffer)
def array_len(context, builder, sig, args):
    (aryty,) = sig.args
    (ary,) = args
    arystty = make_array(aryty)
    ary = arystty(context, builder, ary)
    shapeary = ary.shape
    res = builder.extract_value(shapeary, 0)
    return impl_ret_untracked(context, builder, sig.return_type, res)


@lower_builtin("array.item", types.Array)
def array_item(context, builder, sig, args):
    aryty, = sig.args
    ary, = args
    ary = make_array(aryty)(context, builder, ary)

    nitems = ary.nitems
    with builder.if_then(builder.icmp_signed('!=', nitems, nitems.type(1)),
                         likely=False):
        msg = "item(): can only convert an array of size 1 to a Python scalar"
        context.call_conv.return_user_exc(builder, ValueError, (msg,))

    return load_item(context, builder, aryty, ary.data)


@lower_builtin("array.itemset", types.Array, types.Any)
def array_itemset(context, builder, sig, args):
    aryty, valty = sig.args
    ary, val = args
    assert valty == aryty.dtype
    ary = make_array(aryty)(context, builder, ary)

    nitems = ary.nitems
    with builder.if_then(builder.icmp_signed('!=', nitems, nitems.type(1)),
                         likely=False):
        msg = "itemset(): can only write to an array of size 1"
        context.call_conv.return_user_exc(builder, ValueError, (msg,))

    store_item(context, builder, aryty, val, ary.data)
    return context.get_dummy_value()


#-------------------------------------------------------------------------------
# Advanced / fancy indexing


class Indexer(object):
    """
    Generic indexer interface, for generating indices over a fancy indexed
    array on a single dimension.
    """

    def prepare(self):
        """
        Prepare the indexer by initializing any required variables, basic
        blocks...
        """
        raise NotImplementedError

    def get_size(self):
        """
        Return this dimension's size as an integer.
        """
        raise NotImplementedError

    def get_shape(self):
        """
        Return this dimension's shape as a tuple.
        """
        raise NotImplementedError

    def get_index_bounds(self):
        """
        Return a half-open [lower, upper) range of indices this dimension
        is guaranteed not to step out of.
        """
        raise NotImplementedError

    def loop_head(self):
        """
        Start indexation loop.  Return a (index, count) tuple.
        *index* is an integer LLVM value representing the index over this
        dimension.
        *count* is either an integer LLVM value representing the current
        iteration count, or None if this dimension should be omitted from
        the indexation result.
        """
        raise NotImplementedError

    def loop_tail(self):
        """
        Finish indexation loop.
        """
        raise NotImplementedError


class EntireIndexer(Indexer):
    """
    Compute indices along an entire array dimension.
    """

    def __init__(self, context, builder, aryty, ary, dim):
        self.context = context
        self.builder = builder
        self.aryty = aryty
        self.ary = ary
        self.dim = dim
        self.ll_intp = self.context.get_value_type(types.intp)

    def prepare(self):
        builder = self.builder
        self.size = builder.extract_value(self.ary.shape, self.dim)
        self.index = cgutils.alloca_once(builder, self.ll_intp)
        self.bb_start = builder.append_basic_block()
        self.bb_end = builder.append_basic_block()

    def get_size(self):
        return self.size

    def get_shape(self):
        return (self.size,)

    def get_index_bounds(self):
        # [0, size)
        return (self.ll_intp(0), self.size)

    def loop_head(self):
        builder = self.builder
        # Initialize loop variable
        self.builder.store(Constant.int(self.ll_intp, 0), self.index)
        builder.branch(self.bb_start)
        builder.position_at_end(self.bb_start)
        cur_index = builder.load(self.index)
        with builder.if_then(builder.icmp_signed('>=', cur_index, self.size),
                             likely=False):
            builder.branch(self.bb_end)
        return cur_index, cur_index

    def loop_tail(self):
        builder = self.builder
        next_index = cgutils.increment_index(builder, builder.load(self.index))
        builder.store(next_index, self.index)
        builder.branch(self.bb_start)
        builder.position_at_end(self.bb_end)


class IntegerIndexer(Indexer):
    """
    Compute indices from a single integer.
    """

    def __init__(self, context, builder, idx):
        self.context = context
        self.builder = builder
        self.idx = idx
        self.ll_intp = self.context.get_value_type(types.intp)

    def prepare(self):
        pass

    def get_size(self):
        return Constant.int(self.ll_intp, 1)

    def get_shape(self):
        return ()

    def get_index_bounds(self):
        # [idx, idx+1)
        return (self.idx, self.builder.add(self.idx, self.get_size()))

    def loop_head(self):
        return self.idx, None

    def loop_tail(self):
        pass


class IntegerArrayIndexer(Indexer):
    """
    Compute indices from an array of integer indices.
    """

    def __init__(self, context, builder, idxty, idxary, size):
        self.context = context
        self.builder = builder
        self.idxty = idxty
        self.idxary = idxary
        self.size = size
        assert idxty.ndim == 1
        self.ll_intp = self.context.get_value_type(types.intp)

    def prepare(self):
        builder = self.builder
        self.idx_size = cgutils.unpack_tuple(builder, self.idxary.shape)[0]
        self.idx_index = cgutils.alloca_once(builder, self.ll_intp)
        self.bb_start = builder.append_basic_block()
        self.bb_end = builder.append_basic_block()

    def get_size(self):
        return self.idx_size

    def get_shape(self):
        return (self.idx_size,)

    def get_index_bounds(self):
        # Pessimal heuristic, as we don't want to scan for the min and max
        return (self.ll_intp(0), self.size)

    def loop_head(self):
        builder = self.builder
        # Initialize loop variable
        self.builder.store(Constant.int(self.ll_intp, 0), self.idx_index)
        builder.branch(self.bb_start)
        builder.position_at_end(self.bb_start)
        cur_index = builder.load(self.idx_index)
        with builder.if_then(builder.icmp_signed('>=', cur_index, self.idx_size),
                             likely=False):
            builder.branch(self.bb_end)
        # Load the actual index from the array of indices
        index = _getitem_array1d(self.context, builder,
                                 self.idxty, self.idxary,
                                 cur_index, wraparound=False)
        index = fix_integer_index(self.context, builder,
                                  self.idxty.dtype, index, self.size)
        return index, cur_index

    def loop_tail(self):
        builder = self.builder
        next_index = cgutils.increment_index(builder,
                                             builder.load(self.idx_index))
        builder.store(next_index, self.idx_index)
        builder.branch(self.bb_start)
        builder.position_at_end(self.bb_end)


class BooleanArrayIndexer(Indexer):
    """
    Compute indices from an array of boolean predicates.
    """

    def __init__(self, context, builder, idxty, idxary):
        self.context = context
        self.builder = builder
        self.idxty = idxty
        self.idxary = idxary
        assert idxty.ndim == 1
        self.ll_intp = self.context.get_value_type(types.intp)
        self.zero = Constant.int(self.ll_intp, 0)

    def prepare(self):
        builder = self.builder
        self.size = cgutils.unpack_tuple(builder, self.idxary.shape)[0]
        self.idx_index = cgutils.alloca_once(builder, self.ll_intp)
        self.count = cgutils.alloca_once(builder, self.ll_intp)
        self.bb_start = builder.append_basic_block()
        self.bb_tail = builder.append_basic_block()
        self.bb_end = builder.append_basic_block()

    def get_size(self):
        builder = self.builder
        count = cgutils.alloca_once_value(builder, self.zero)
        # Sum all true values
        with cgutils.for_range(builder, self.size) as loop:
            c = builder.load(count)
            pred = _getitem_array1d(self.context, builder,
                                    self.idxty, self.idxary,
                                    loop.index, wraparound=False)
            c = builder.add(c, builder.zext(pred, c.type))
            builder.store(c, count)

        return builder.load(count)

    def get_shape(self):
        return (self.get_size(),)

    def get_index_bounds(self):
        # Pessimal heuristic, as we don't want to scan for the
        # first and last true items
        return (self.ll_intp(0), self.size)

    def loop_head(self):
        builder = self.builder
        # Initialize loop variable
        self.builder.store(self.zero, self.idx_index)
        self.builder.store(self.zero, self.count)
        builder.branch(self.bb_start)
        builder.position_at_end(self.bb_start)
        cur_index = builder.load(self.idx_index)
        cur_count = builder.load(self.count)
        with builder.if_then(builder.icmp_signed('>=', cur_index, self.size),
                             likely=False):
            builder.branch(self.bb_end)
        # Load the predicate and branch if false
        pred = _getitem_array1d(self.context, builder,
                                self.idxty, self.idxary,
                                cur_index, wraparound=False)
        with builder.if_then(builder.not_(pred)):
            builder.branch(self.bb_tail)
        # Increment the count for next iteration
        next_count = cgutils.increment_index(builder, cur_count)
        builder.store(next_count, self.count)
        return cur_index, cur_count

    def loop_tail(self):
        builder = self.builder
        builder.branch(self.bb_tail)
        builder.position_at_end(self.bb_tail)
        next_index = cgutils.increment_index(builder,
                                             builder.load(self.idx_index))
        builder.store(next_index, self.idx_index)
        builder.branch(self.bb_start)
        builder.position_at_end(self.bb_end)


class SliceIndexer(Indexer):
    """
    Compute indices along a slice.
    """

    def __init__(self, context, builder, aryty, ary, dim, idxty, slice):
        self.context = context
        self.builder = builder
        self.aryty = aryty
        self.ary = ary
        self.dim = dim
        self.idxty = idxty
        self.slice = slice
        self.ll_intp = self.context.get_value_type(types.intp)
        self.zero = Constant.int(self.ll_intp, 0)

    def prepare(self):
        builder = self.builder
        # Fix slice for the dimension's size
        self.dim_size = builder.extract_value(self.ary.shape, self.dim)
        slicing.guard_invalid_slice(self.context, builder, self.idxty,
                                    self.slice)
        slicing.fix_slice(builder, self.slice, self.dim_size)
        self.is_step_negative = cgutils.is_neg_int(builder, self.slice.step)
        # Create loop entities
        self.index = cgutils.alloca_once(builder, self.ll_intp)
        self.count = cgutils.alloca_once(builder, self.ll_intp)
        self.bb_start = builder.append_basic_block()
        self.bb_end = builder.append_basic_block()

    def get_size(self):
        return slicing.get_slice_length(self.builder, self.slice)

    def get_shape(self):
        return (self.get_size(),)

    def get_index_bounds(self):
        lower, upper = slicing.get_slice_bounds(self.builder, self.slice)
        return lower, upper

    def loop_head(self):
        builder = self.builder
        # Initialize loop variable
        self.builder.store(self.slice.start, self.index)
        self.builder.store(self.zero, self.count)
        builder.branch(self.bb_start)
        builder.position_at_end(self.bb_start)
        cur_index = builder.load(self.index)
        cur_count = builder.load(self.count)
        is_finished = builder.select(self.is_step_negative,
                                     builder.icmp_signed('<=', cur_index,
                                                         self.slice.stop),
                                     builder.icmp_signed('>=', cur_index,
                                                         self.slice.stop))
        with builder.if_then(is_finished, likely=False):
            builder.branch(self.bb_end)
        return cur_index, cur_count

    def loop_tail(self):
        builder = self.builder
        next_index = builder.add(builder.load(self.index), self.slice.step,
                                 flags=['nsw'])
        builder.store(next_index, self.index)
        next_count = cgutils.increment_index(builder, builder.load(self.count))
        builder.store(next_count, self.count)
        builder.branch(self.bb_start)
        builder.position_at_end(self.bb_end)


class FancyIndexer(object):
    """
    Perform fancy indexing on the given array.
    """

    def __init__(self, context, builder, aryty, ary, index_types, indices):
        self.context = context
        self.builder = builder
        self.aryty = aryty
        self.shapes = cgutils.unpack_tuple(builder, ary.shape, aryty.ndim)
        self.strides = cgutils.unpack_tuple(builder, ary.strides, aryty.ndim)
        self.ll_intp = self.context.get_value_type(types.intp)

        indexers = []

        ax = 0
        for indexval, idxty in zip(indices, index_types):
            if idxty is types.ellipsis:
                # Fill up missing dimensions at the middle
                n_missing = aryty.ndim - len(indices) + 1
                for i in range(n_missing):
                    indexer = EntireIndexer(context, builder, aryty, ary, ax)
                    indexers.append(indexer)
                    ax += 1
                continue

            # Regular index value
            if isinstance(idxty, types.SliceType):
                slice = context.make_helper(builder, idxty, indexval)
                indexer = SliceIndexer(context, builder, aryty, ary, ax,
                                       idxty, slice)
                indexers.append(indexer)
            elif isinstance(idxty, types.Integer):
                ind = fix_integer_index(context, builder, idxty, indexval,
                                        self.shapes[ax])
                indexer = IntegerIndexer(context, builder, ind)
                indexers.append(indexer)
            elif isinstance(idxty, types.Array):
                idxary = make_array(idxty)(context, builder, indexval)
                if isinstance(idxty.dtype, types.Integer):
                    indexer = IntegerArrayIndexer(context, builder,
                                                  idxty, idxary,
                                                  self.shapes[ax])
                elif isinstance(idxty.dtype, types.Boolean):
                    indexer = BooleanArrayIndexer(context, builder,
                                                  idxty, idxary)
                else:
                    assert 0
                indexers.append(indexer)
            else:
                raise AssertionError("unexpected index type: %s" % (idxty,))
            ax += 1

        # Fill up missing dimensions at the end
        assert ax <= aryty.ndim, (ax, aryty.ndim)
        while ax < aryty.ndim:
            indexer = EntireIndexer(context, builder, aryty, ary, ax)
            indexers.append(indexer)
            ax += 1

        assert len(indexers) == aryty.ndim, (len(indexers), aryty.ndim)
        self.indexers = indexers

    def prepare(self):
        for i in self.indexers:
            i.prepare()
        # Compute the resulting shape
        self.indexers_shape = sum([i.get_shape() for i in self.indexers], ())

    def get_shape(self):
        """
        Get the resulting data shape as Python tuple.
        """
        return self.indexers_shape

    def get_offset_bounds(self, strides, itemsize):
        """
        Get a half-open [lower, upper) range of byte offsets spanned by
        the indexer with the given strides and itemsize.  The indexer is
        guaranteed to not go past those bounds.
        """
        assert len(strides) == self.aryty.ndim
        builder = self.builder
        is_empty = cgutils.false_bit
        zero = self.ll_intp(0)
        one = self.ll_intp(1)
        lower = zero
        upper = zero
        for indexer, shape, stride in zip(self.indexers, self.indexers_shape,
                                          strides):
            is_empty = builder.or_(is_empty,
                                   builder.icmp_unsigned('==', shape, zero))
            # Compute [lower, upper) indices on this dimension
            lower_index, upper_index = indexer.get_index_bounds()
            lower_offset = builder.mul(stride, lower_index)
            upper_offset = builder.mul(stride, builder.sub(upper_index, one))
            # Adjust total interval
            is_downwards = builder.icmp_signed('<', stride, zero)
            lower = builder.add(lower,
                                builder.select(is_downwards, upper_offset, lower_offset))
            upper = builder.add(upper,
                                builder.select(is_downwards, lower_offset, upper_offset))
        # Make interval half-open
        upper = builder.add(upper, itemsize)
        # Adjust for empty shape
        lower = builder.select(is_empty, zero, lower)
        upper = builder.select(is_empty, zero, upper)
        return lower, upper

    def begin_loops(self):
        indices, counts = zip(*(i.loop_head() for i in self.indexers))
        return indices, counts

    def end_loops(self):
        for i in reversed(self.indexers):
            i.loop_tail()


def fancy_getitem(context, builder, sig, args,
                  aryty, ary, index_types, indices):

    shapes = cgutils.unpack_tuple(builder, ary.shape)
    strides = cgutils.unpack_tuple(builder, ary.strides)
    data = ary.data

    indexer = FancyIndexer(context, builder, aryty, ary,
                           index_types, indices)
    indexer.prepare()

    # Construct output array
    out_ty = sig.return_type
    out_shapes = indexer.get_shape()

    out = _empty_nd_impl(context, builder, out_ty, out_shapes)
    out_data = out.data
    out_idx = cgutils.alloca_once_value(builder,
                                        context.get_constant(types.intp, 0))

    # Loop on source and copy to destination
    indices, _ = indexer.begin_loops()

    # No need to check for wraparound, as the indexers all ensure
    # a positive index is returned.
    ptr = cgutils.get_item_pointer2(builder, data, shapes, strides,
                                    aryty.layout, indices, wraparound=False)
    val = load_item(context, builder, aryty, ptr)

    # Since the destination is C-contiguous, no need for multi-dimensional
    # indexing.
    cur = builder.load(out_idx)
    ptr = builder.gep(out_data, [cur])
    store_item(context, builder, out_ty, val, ptr)
    next_idx = cgutils.increment_index(builder, cur)
    builder.store(next_idx, out_idx)

    indexer.end_loops()

    return impl_ret_new_ref(context, builder, out_ty, out._getvalue())


@lower_builtin('getitem', types.Buffer, types.Array)
def fancy_getitem_array(context, builder, sig, args):
    """
    Advanced or basic indexing with an array.
    """
    aryty, idxty = sig.args
    ary, idx = args
    ary = make_array(aryty)(context, builder, ary)
    if idxty.ndim == 0:
        # 0-d array index acts as a basic integer index
        idxty, idx = normalize_index(context, builder, idxty, idx)
        res = _getitem_array_generic(context, builder, sig.return_type,
                                     aryty, ary, (idxty,), (idx,))
        return impl_ret_borrowed(context, builder, sig.return_type, res)
    else:
        # Advanced indexing
        return fancy_getitem(context, builder, sig, args,
                             aryty, ary, (idxty,), (idx,))


def offset_bounds_from_strides(context, builder, arrty, arr, shapes, strides):
    """
    Compute a half-open range [lower, upper) of byte offsets from the
    array's data pointer, that bound the in-memory extent of the array.

    This mimicks offset_bounds_from_strides() from numpy/core/src/private/mem_overlap.c
    """
    itemsize = arr.itemsize
    zero = itemsize.type(0)
    one = zero.type(1)
    if arrty.layout in 'CF':
        # Array is contiguous: contents are laid out sequentially
        # starting from arr.data and upwards
        lower = zero
        upper = builder.mul(itemsize, arr.nitems)
    else:
        # Non-contiguous array: need to examine strides
        lower = zero
        upper = zero
        for i in range(arrty.ndim):
            # Compute the largest byte offset on this dimension
            #   max_axis_offset = strides[i] * (shapes[i] - 1)
            # (shapes[i] == 0 is catered for by the empty array case below)
            max_axis_offset = builder.mul(strides[i],
                                          builder.sub(shapes[i], one))
            is_upwards = builder.icmp_signed('>=', max_axis_offset, zero)
            # Expand either upwards or downwards depending on stride
            upper = builder.select(is_upwards,
                                   builder.add(upper, max_axis_offset), upper)
            lower = builder.select(is_upwards,
                                   lower, builder.add(lower, max_axis_offset))
        # Return a half-open range
        upper = builder.add(upper, itemsize)
        # Adjust for empty arrays
        is_empty = builder.icmp_signed('==', arr.nitems, zero)
        upper = builder.select(is_empty, zero, upper)
        lower = builder.select(is_empty, zero, lower)

    return lower, upper


def compute_memory_extents(context, builder, lower, upper, data):
    """
    Given [lower, upper) byte offsets and a base data pointer,
    compute the memory pointer bounds as pointer-sized integers.
    """
    data_ptr_as_int = builder.ptrtoint(data, lower.type)
    start = builder.add(data_ptr_as_int, lower)
    end = builder.add(data_ptr_as_int, upper)
    return start, end

def get_array_memory_extents(context, builder, arrty, arr, shapes, strides, data):
    """
    Compute a half-open range [start, end) of pointer-sized integers
    which fully contain the array data.
    """
    lower, upper = offset_bounds_from_strides(context, builder, arrty, arr,
                                              shapes, strides)
    return compute_memory_extents(context, builder, lower, upper, data)


def extents_may_overlap(context, builder, a_start, a_end, b_start, b_end):
    """
    Whether two memory extents [a_start, a_end) and [b_start, b_end)
    may overlap.
    """
    # Comparisons are unsigned, since we are really comparing pointers
    may_overlap = builder.and_(
        builder.icmp_unsigned('<', a_start, b_end),
        builder.icmp_unsigned('<', b_start, a_end),
        )
    return may_overlap


def maybe_copy_source(context, builder, use_copy,
                      srcty, src, src_shapes, src_strides, src_data):
    ptrty = src_data.type

    copy_layout = 'C'
    copy_data = cgutils.alloca_once_value(builder, src_data)
    copy_shapes = src_shapes
    copy_strides = None  # unneeded for contiguous arrays

    with builder.if_then(use_copy, likely=False):
        # Allocate temporary scratchpad
        # XXX: should we use a stack-allocated array for very small
        # data sizes?
        allocsize = builder.mul(src.itemsize, src.nitems)
        data = context.nrt.allocate(builder, allocsize)
        voidptrty = data.type
        data = builder.bitcast(data, ptrty)
        builder.store(data, copy_data)

        # Copy source data into scratchpad
        intp_t = context.get_value_type(types.intp)

        with cgutils.loop_nest(builder, src_shapes, intp_t) as indices:
            src_ptr = cgutils.get_item_pointer2(builder, src_data,
                                                src_shapes, src_strides,
                                                srcty.layout, indices)
            dest_ptr = cgutils.get_item_pointer2(builder, data,
                                                 copy_shapes, copy_strides,
                                                 copy_layout, indices)
            builder.store(builder.load(src_ptr), dest_ptr)

    def src_getitem(source_indices):
        assert len(source_indices) == srcty.ndim
        src_ptr = cgutils.alloca_once(builder, ptrty)
        with builder.if_else(use_copy, likely=False) as (if_copy, otherwise):
            with if_copy:
                builder.store(
                    cgutils.get_item_pointer2(builder, builder.load(copy_data),
                                              copy_shapes, copy_strides,
                                              copy_layout, source_indices,
                                              wraparound=False),
                    src_ptr)
            with otherwise:
                builder.store(
                    cgutils.get_item_pointer2(builder, src_data,
                                              src_shapes, src_strides,
                                              srcty.layout, source_indices,
                                              wraparound=False),
                    src_ptr)
        return load_item(context, builder, srcty, builder.load(src_ptr))

    def src_cleanup():
        # Deallocate memory
        with builder.if_then(use_copy, likely=False):
            data = builder.load(copy_data)
            data = builder.bitcast(data, voidptrty)
            context.nrt.free(builder, data)

    return src_getitem, src_cleanup


def _bc_adjust_dimension(context, builder, shapes, strides, target_shape):
    """
    Preprocess dimension for broadcasting.
    Returns (shapes, strides) such that the ndim match *target_shape*.
    When expanding to higher ndim, the returning shapes and strides are
    prepended with ones and zeros, respectively.
    When truncating to lower ndim, the shapes are checked (in runtime).
    All extra dimension must have size of 1.
    """
    zero = context.get_constant(types.uintp, 0)
    one = context.get_constant(types.uintp, 1)

    # Adjust for broadcasting to higher dimension
    if len(target_shape) > len(shapes):
        nd_diff = len(target_shape) - len(shapes)
        # Fill missing shapes with one, strides with zeros
        shapes = [one] * nd_diff + shapes
        strides = [zero] * nd_diff + strides
    # Adjust for broadcasting to lower dimension
    elif len(target_shape) < len(shapes):
        # Accepted if all extra dims has shape 1
        nd_diff = len(shapes) - len(target_shape)
        dim_is_one = [builder.icmp_unsigned('==', sh, one)
                      for sh in shapes[:nd_diff]]
        accepted = functools.reduce(builder.and_, dim_is_one,
                                    cgutils.true_bit)
        # Check error
        with builder.if_then(builder.not_(accepted), likely=False):
            msg = "cannot broadcast source array for assignment"
            context.call_conv.return_user_exc(builder, ValueError, (msg,))
        # Truncate extra shapes, strides
        shapes = shapes[nd_diff:]
        strides = strides[nd_diff:]

    return shapes, strides


def _bc_adjust_shape_strides(context, builder, shapes, strides, target_shape):
    """
    Broadcast shapes and strides to target_shape given that their ndim already
    matches.  For each location where the shape is 1 and does not match the
    dim for target, it is set to the value at the target and the stride is
    set to zero.
    """
    bc_shapes = []
    bc_strides = []
    zero = context.get_constant(types.uintp, 0)
    one = context.get_constant(types.uintp, 1)
    # Adjust all mismatching ones in shape
    mismatch = [builder.icmp_signed('!=', tar, old)
                for tar, old in zip(target_shape, shapes)]
    src_is_one = [builder.icmp_signed('==', old, one) for old in shapes]
    preds = [builder.and_(x, y) for x, y in zip(mismatch, src_is_one)]
    bc_shapes = [builder.select(p, tar, old)
                 for p, tar, old in zip(preds, target_shape, shapes)]
    bc_strides = [builder.select(p, zero, old)
                  for p, old in zip(preds, strides)]
    return bc_shapes, bc_strides


def _broadcast_to_shape(context, builder, arrtype, arr, target_shape):
    """
    Broadcast the given array to the target_shape.
    Returns (array_type, array)
    """
    # Compute broadcasted shape and strides
    shapes = cgutils.unpack_tuple(builder, arr.shape)
    strides = cgutils.unpack_tuple(builder, arr.strides)

    shapes, strides = _bc_adjust_dimension(context, builder, shapes, strides,
                                           target_shape)
    shapes, strides = _bc_adjust_shape_strides(context, builder, shapes,
                                               strides, target_shape)
    new_arrtype = arrtype.copy(ndim=len(target_shape), layout='A')
    # Create new view
    new_arr = make_array(new_arrtype)(context, builder)
    repl = dict(shape=cgutils.pack_array(builder, shapes),
                strides=cgutils.pack_array(builder, strides))
    cgutils.copy_struct(new_arr, arr, repl)
    return new_arrtype, new_arr


def fancy_setslice(context, builder, sig, args, index_types, indices):
    """
    Implement slice assignment for arrays.  This implementation works for
    basic as well as fancy indexing, since there's no functional difference
    between the two for indexed assignment.
    """
    aryty, _, srcty = sig.args
    ary, _, src = args

    ary = make_array(aryty)(context, builder, ary)
    dest_shapes = cgutils.unpack_tuple(builder, ary.shape)
    dest_strides = cgutils.unpack_tuple(builder, ary.strides)
    dest_data = ary.data

    indexer = FancyIndexer(context, builder, aryty, ary,
                           index_types, indices)
    indexer.prepare()

    if isinstance(srcty, types.Buffer):
        # Source is an array
        src_dtype = srcty.dtype
        index_shape = indexer.get_shape()
        src = make_array(srcty)(context, builder, src)
        # Broadcast source array to shape
        srcty, src = _broadcast_to_shape(context, builder, srcty, src, index_shape)
        src_shapes = cgutils.unpack_tuple(builder, src.shape)
        src_strides = cgutils.unpack_tuple(builder, src.strides)
        src_data = src.data

        # Check shapes are equal
        shape_error = cgutils.false_bit
        assert len(index_shape) == len(src_shapes)

        for u, v in zip(src_shapes, index_shape):
            shape_error = builder.or_(shape_error,
                                      builder.icmp_signed('!=', u, v))

        with builder.if_then(shape_error, likely=False):
            msg = "cannot assign slice from input of different size"
            context.call_conv.return_user_exc(builder, ValueError, (msg,))

        # Check for array overlap
        src_start, src_end = get_array_memory_extents(context, builder, srcty, src,
                                                      src_shapes, src_strides, src_data)

        dest_lower, dest_upper = indexer.get_offset_bounds(dest_strides, ary.itemsize)
        dest_start, dest_end = compute_memory_extents(context, builder,
                                                      dest_lower, dest_upper, dest_data)

        use_copy = extents_may_overlap(context, builder, src_start, src_end, dest_start, dest_end)

        src_getitem, src_cleanup = maybe_copy_source(context, builder, use_copy,
                                                     srcty, src, src_shapes,
                                                     src_strides, src_data)

    elif isinstance(srcty, types.Sequence):
        src_dtype = srcty.dtype

        # Check shape is equal to sequence length
        index_shape = indexer.get_shape()
        assert len(index_shape) == 1
        len_impl = context.get_function(len, signature(types.intp, srcty))
        seq_len = len_impl(builder, (src,))

        shape_error = builder.icmp_signed('!=', index_shape[0], seq_len)

        with builder.if_then(shape_error, likely=False):
            msg = "cannot assign slice from input of different size"
            context.call_conv.return_user_exc(builder, ValueError, (msg,))

        def src_getitem(source_indices):
            idx, = source_indices
            getitem_impl = context.get_function('getitem',
                                                signature(src_dtype, srcty, types.intp))
            return getitem_impl(builder, (src, idx))

        def src_cleanup():
            pass

    else:
        # Source is a scalar (broadcast or not, depending on destination
        # shape).
        src_dtype = srcty

        def src_getitem(source_indices):
            return src

        def src_cleanup():
            pass

    # Loop on destination and copy from source to destination
    dest_indices, counts = indexer.begin_loops()

    # Source is iterated in natural order
    source_indices = tuple(c for c in counts if c is not None)
    val = src_getitem(source_indices)

    # Cast to the destination dtype (cross-dtype slice assignement is allowed)
    val = context.cast(builder, val, src_dtype, aryty.dtype)

    # No need to check for wraparound, as the indexers all ensure
    # a positive index is returned.
    dest_ptr = cgutils.get_item_pointer2(builder, dest_data,
                                         dest_shapes, dest_strides,
                                         aryty.layout, dest_indices,
                                         wraparound=False)
    store_item(context, builder, aryty, val, dest_ptr)

    indexer.end_loops()

    src_cleanup()

    return context.get_dummy_value()


#-------------------------------------------------------------------------------
# Shape / layout altering

def vararg_to_tuple(context, builder, sig, args):
    aryty = sig.args[0]
    dimtys = sig.args[1:]
    # values
    ary = args[0]
    dims = args[1:]
    # coerce all types to intp
    dims = [context.cast(builder, val, ty, types.intp)
            for ty, val in zip(dimtys, dims)]
    # make a tuple
    shape = cgutils.pack_array(builder, dims, dims[0].type)

    shapety = types.UniTuple(dtype=types.intp, count=len(dims))
    new_sig = typing.signature(sig.return_type, aryty, shapety)
    new_args = ary, shape

    return new_sig, new_args


@lower_builtin('array.transpose', types.Array)
def array_transpose(context, builder, sig, args):
    return array_T(context, builder, sig.args[0], args[0])


<<<<<<< HEAD
@overload(np.transpose)
def numpy_transpose(a):
    def np_transpose_impl(a):
        return a.transpose()
    return np_transpose_impl
=======
def permute_arrays(axis, shape, strides):
    if len(axis) != len(set(axis)):
        raise ValueError("repeated axis in transpose")
    dim = len(shape)
    for x in axis:
        if x >= dim or abs(x) > dim:
            raise ValueError("axis is out of bounds for array of given dimension")

    shape[:] = shape[axis]
    strides[:] = strides[axis]


# Transposing an array involves permuting the shape and strides of the array
# based on the given axes.
@lower_builtin('array.transpose', types.Array, types.BaseTuple)
def array_transpose_tuple(context, builder, sig, args):
    aryty = sig.args[0]
    ary = make_array(aryty)(context, builder, args[0])

    axisty, axis = sig.args[1], args[1]
    num_axis, dtype = axisty.count, axisty.dtype

    ll_intp = context.get_value_type(types.intp)
    ll_ary_size = lc.Type.array(ll_intp, num_axis)

    # Allocate memory for axes, shapes, and strides arrays.
    arys = [axis, ary.shape, ary.strides]
    ll_arys = [cgutils.alloca_once(builder, ll_ary_size) for _ in arys]

    # Store axes, shapes, and strides arrays to the allocated memory.
    for src, dst in zip(arys, ll_arys):
        builder.store(src, dst)

    np_ary_ty = types.Array(dtype=dtype, ndim=1, layout='C')
    np_itemsize = context.get_constant(types.intp,
                                       context.get_abi_sizeof(ll_intp))

    # Form NumPy arrays for axes, shapes, and strides arrays.
    np_arys = [make_array(np_ary_ty)(context, builder) for _ in arys]

    # Roughly, `np_ary = np.array(ll_ary)` for each of axes, shapes, and strides.
    for np_ary, ll_ary in zip(np_arys, ll_arys):
        populate_array(np_ary,
                       data=builder.bitcast(ll_ary, ll_intp.as_pointer()),
                       shape=[context.get_constant(types.intp, num_axis)],
                       strides=[np_itemsize],
                       itemsize=np_itemsize,
                       meminfo=None)

    # Pass NumPy arrays formed above to permute_arrays function that permutes
    # shapes and strides based on axis contents.
    context.compile_internal(builder, permute_arrays,
                             typing.signature(types.void,
                                              np_ary_ty, np_ary_ty, np_ary_ty),
                             [a._getvalue() for a in np_arys])

    # Make a new array based on permuted shape and strides and return it.
    ret = make_array(sig.return_type)(context, builder)
    populate_array(ret,
                   data=ary.data,
                   shape=builder.load(ll_arys[1]),
                   strides=builder.load(ll_arys[2]),
                   itemsize=ary.itemsize,
                   meminfo=ary.meminfo,
                   parent=ary.parent)
    res = ret._getvalue()
    return impl_ret_borrowed(context, builder, sig.return_type, res)


@lower_builtin('array.transpose', types.Array, types.VarArg(types.Any))
def array_transpose_vararg(context, builder, sig, args):
    new_sig, new_args = vararg_to_tuple(context, builder, sig, args)
    return array_transpose_tuple(context, builder, new_sig, new_args)
>>>>>>> 245ccad5


@lower_getattr(types.Array, 'T')
def array_T(context, builder, typ, value):
    if typ.ndim <= 1:
        res = value
    else:
        ary = make_array(typ)(context, builder, value)
        ret = make_array(typ)(context, builder)
        shapes = cgutils.unpack_tuple(builder, ary.shape, typ.ndim)
        strides = cgutils.unpack_tuple(builder, ary.strides, typ.ndim)
        populate_array(ret,
                       data=ary.data,
                       shape=cgutils.pack_array(builder, shapes[::-1]),
                       strides=cgutils.pack_array(builder, strides[::-1]),
                       itemsize=ary.itemsize,
                       meminfo=ary.meminfo,
                       parent=ary.parent)
        res = ret._getvalue()
    return impl_ret_borrowed(context, builder, typ, res)


def _attempt_nocopy_reshape(context, builder, aryty, ary,
                            newnd, newshape, newstrides):
    """
    Call into Numba_attempt_nocopy_reshape() for the given array type
    and instance, and the specified new shape.

    Return value is non-zero if successful, and the array pointed to
    by *newstrides* will be filled up with the computed results.
    """
    ll_intp = context.get_value_type(types.intp)
    ll_intp_star = ll_intp.as_pointer()
    ll_intc = context.get_value_type(types.intc)
    fnty = lc.Type.function(ll_intc, [
        # nd, *dims, *strides
        ll_intp, ll_intp_star, ll_intp_star,
        # newnd, *newdims, *newstrides
        ll_intp, ll_intp_star, ll_intp_star,
        # itemsize, is_f_order
        ll_intp, ll_intc])
    fn = builder.module.get_or_insert_function(
        fnty, name="numba_attempt_nocopy_reshape")

    nd = ll_intp(aryty.ndim)
    shape = cgutils.gep_inbounds(builder, ary._get_ptr_by_name('shape'), 0, 0)
    strides = cgutils.gep_inbounds(builder, ary._get_ptr_by_name('strides'), 0, 0)
    newnd = ll_intp(newnd)
    newshape = cgutils.gep_inbounds(builder, newshape, 0, 0)
    newstrides = cgutils.gep_inbounds(builder, newstrides, 0, 0)
    is_f_order = ll_intc(0)
    res = builder.call(fn, [nd, shape, strides,
                            newnd, newshape, newstrides,
                            ary.itemsize, is_f_order])
    return res


def normalize_reshape_value(origsize, shape):
    num_neg_value = 0
    known_size = 1
    for ax, s in enumerate(shape):
        if s < 0:
            num_neg_value += 1
            neg_ax = ax
        else:
            known_size *= s

    if num_neg_value == 0:
        if origsize != known_size:
            raise ValueError("total size of new array must be unchanged")

    elif num_neg_value == 1:
        # Infer negative dimension
        if known_size == 0:
            inferred = 0
            ok = origsize == 0
        else:
            inferred = origsize // known_size
            ok = origsize % known_size == 0
        if not ok:
            raise ValueError("total size of new array must be unchanged")
        shape[neg_ax] = inferred

    else:
        raise ValueError("multiple negative shape values")


@lower_builtin('array.reshape', types.Array, types.BaseTuple)
def array_reshape(context, builder, sig, args):
    aryty = sig.args[0]
    retty = sig.return_type

    shapety = sig.args[1]
    shape = args[1]

    ll_intp = context.get_value_type(types.intp)
    ll_shape = lc.Type.array(ll_intp, shapety.count)

    ary = make_array(aryty)(context, builder, args[0])

    # We will change the target shape in this slot
    # (see normalize_reshape_value() below)
    newshape = cgutils.alloca_once(builder, ll_shape)
    builder.store(shape, newshape)

    # Create a shape array pointing to the value of newshape.
    # (roughly, `shape_ary = np.array(ary.shape)`)
    shape_ary_ty = types.Array(dtype=shapety.dtype, ndim=1, layout='C')
    shape_ary = make_array(shape_ary_ty)(context, builder)
    shape_itemsize = context.get_constant(types.intp,
                                          context.get_abi_sizeof(ll_intp))
    populate_array(shape_ary,
                   data=builder.bitcast(newshape, ll_intp.as_pointer()),
                   shape=[context.get_constant(types.intp, shapety.count)],
                   strides=[shape_itemsize],
                   itemsize=shape_itemsize,
                   meminfo=None)

    # Compute the original array size
    size = ary.nitems

    # Call our normalizer which will fix the shape array in case of negative
    # shape value
    context.compile_internal(builder, normalize_reshape_value,
                             typing.signature(types.void,
                                              types.uintp, shape_ary_ty),
                             [size, shape_ary._getvalue()])

    # Perform reshape (nocopy)
    newnd = shapety.count
    newstrides = cgutils.alloca_once(builder, ll_shape)

    ok = _attempt_nocopy_reshape(context, builder, aryty, ary, newnd,
                                 newshape, newstrides)
    fail = builder.icmp_unsigned('==', ok, ok.type(0))

    with builder.if_then(fail):
        msg = "incompatible shape for array"
        context.call_conv.return_user_exc(builder, NotImplementedError, (msg,))

    ret = make_array(retty)(context, builder)
    populate_array(ret,
                   data=ary.data,
                   shape=builder.load(newshape),
                   strides=builder.load(newstrides),
                   itemsize=ary.itemsize,
                   meminfo=ary.meminfo,
                   parent=ary.parent)
    res = ret._getvalue()
    return impl_ret_borrowed(context, builder, sig.return_type, res)


@lower_builtin('array.reshape', types.Array, types.VarArg(types.Any))
def array_reshape_vararg(context, builder, sig, args):
    new_sig, new_args = vararg_to_tuple(context, builder, sig, args)
    return array_reshape(context, builder, new_sig, new_args)


@overload(np.reshape)
def np_reshape(a, shape):
    def np_reshape_impl(a, shape):
        return a.reshape(shape)
    return np_reshape_impl


@lower_builtin('array.ravel', types.Array)
def array_ravel(context, builder, sig, args):
    # Only support no argument version (default order='C')
    def imp_nocopy(ary):
        """No copy version"""
        return ary.reshape(ary.size)

    def imp_copy(ary):
        """Copy version"""
        return ary.flatten()

    # If the input array is C layout already, use the nocopy version
    if sig.args[0].layout == 'C':
        imp = imp_nocopy
    # otherwise, use flatten under-the-hood
    else:
        imp = imp_copy

    res = context.compile_internal(builder, imp, sig, args)
    res = impl_ret_new_ref(context, builder, sig.return_type, res)
    return res


@lower_builtin(np.ravel, types.Array)
def np_ravel(context, builder, sig, args):
    def np_ravel_impl(a):
        return a.ravel()

    return context.compile_internal(builder, np_ravel_impl, sig, args)


@lower_builtin('array.flatten', types.Array)
def array_flatten(context, builder, sig, args):
    # Only support flattening to C layout currently.
    def imp(ary):
        return ary.copy().reshape(ary.size)

    res = context.compile_internal(builder, imp, sig, args)
    res = impl_ret_new_ref(context, builder, sig.return_type, res)
    return res


def _change_dtype(context, builder, oldty, newty, ary):
    """
    Attempt to fix up *ary* for switching from *oldty* to *newty*.

    See Numpy's array_descr_set()
    (np/core/src/multiarray/getset.c).
    Attempt to fix the array's shape and strides for a new dtype.
    False is returned on failure, True on success.
    """
    assert oldty.ndim == newty.ndim
    assert oldty.layout == newty.layout

    new_layout = ord(newty.layout)
    any_layout = ord('A')
    c_layout = ord('C')
    f_layout = ord('F')

    int8 = types.int8

    def imp(nd, dims, strides, old_itemsize, new_itemsize, layout):
        # Attempt to update the layout due to limitation of the numba
        # type system.
        if layout == any_layout:
            # Test rightmost stride to be contiguous
            if strides[-1] == old_itemsize:
                # Process this as if it is C contiguous
                layout = int8(c_layout)
            # Test leftmost stride to be F contiguous
            elif strides[0] == old_itemsize:
                # Process this as if it is F contiguous
                layout = int8(f_layout)

        if old_itemsize != new_itemsize and (layout == any_layout or nd == 0):
            return False

        if layout == c_layout:
            i = nd - 1
        else:
            i = 0

        if new_itemsize < old_itemsize:
            # If it is compatible, increase the size of the dimension
            # at the end (or at the front if F-contiguous)
            if (old_itemsize % new_itemsize) != 0:
                return False

            newdim = old_itemsize // new_itemsize
            dims[i] *= newdim
            strides[i] = new_itemsize

        elif new_itemsize > old_itemsize:
            # Determine if last (or first if F-contiguous) dimension
            # is compatible
            bytelength = dims[i] * old_itemsize
            if (bytelength % new_itemsize) != 0:
                return False

            dims[i] = bytelength // new_itemsize
            strides[i] = new_itemsize

        else:
            # Same item size: nothing to do (this also works for
            # non-contiguous arrays).
            pass

        return True

    old_itemsize = context.get_constant(types.intp,
                                        get_itemsize(context, oldty))
    new_itemsize = context.get_constant(types.intp,
                                        get_itemsize(context, newty))

    nd = context.get_constant(types.intp, newty.ndim)
    shape_data = cgutils.gep_inbounds(builder, ary._get_ptr_by_name('shape'),
                                      0, 0)
    strides_data = cgutils.gep_inbounds(builder,
                                        ary._get_ptr_by_name('strides'), 0, 0)

    shape_strides_array_type = types.Array(dtype=types.intp, ndim=1, layout='C')
    arycls = context.make_array(shape_strides_array_type)

    shape_constant = cgutils.pack_array(builder,
                                        [context.get_constant(types.intp,
                                                              newty.ndim)])

    sizeof_intp = context.get_abi_sizeof(context.get_data_type(types.intp))
    sizeof_intp = context.get_constant(types.intp, sizeof_intp)
    strides_constant = cgutils.pack_array(builder, [sizeof_intp])

    shape_ary = arycls(context, builder)

    populate_array(shape_ary,
                   data=shape_data,
                   shape=shape_constant,
                   strides=strides_constant,
                   itemsize=sizeof_intp,
                   meminfo=None)

    strides_ary = arycls(context, builder)
    populate_array(strides_ary,
                   data=strides_data,
                   shape=shape_constant,
                   strides=strides_constant,
                   itemsize=sizeof_intp,
                   meminfo=None)

    shape = shape_ary._getvalue()
    strides = strides_ary._getvalue()
    args = [nd, shape, strides, old_itemsize, new_itemsize,
            context.get_constant(types.int8, new_layout)]

    sig = signature(types.boolean,
                    types.intp,  # nd
                    shape_strides_array_type,  # dims
                    shape_strides_array_type,  # strides
                    types.intp,  # old_itemsize
                    types.intp,  # new_itemsize
                    types.int8,  # layout
                    )

    res = context.compile_internal(builder, imp, sig, args)
    update_array_info(newty, ary)
    res = impl_ret_borrowed(context, builder, sig.return_type, res)
    return res


@lower_builtin('array.view', types.Array, types.DTypeSpec)
def array_view(context, builder, sig, args):
    aryty = sig.args[0]
    retty = sig.return_type

    ary = make_array(aryty)(context, builder, args[0])
    ret = make_array(retty)(context, builder)
    # Copy all fields, casting the "data" pointer appropriately
    fields = set(ret._datamodel._fields)
    for k in sorted(fields):
        val = getattr(ary, k)
        if k == 'data':
            ptrty = ret.data.type
            ret.data = builder.bitcast(val, ptrty)
        else:
            setattr(ret, k, val)

    ok = _change_dtype(context, builder, aryty, retty, ret)
    fail = builder.icmp_unsigned('==', ok, lc.Constant.int(ok.type, 0))

    with builder.if_then(fail):
        msg = "new type not compatible with array"
        context.call_conv.return_user_exc(builder, ValueError, (msg,))

    res = ret._getvalue()
    return impl_ret_borrowed(context, builder, sig.return_type, res)


#-------------------------------------------------------------------------------
# Array attributes

@lower_getattr(types.Array, "dtype")
def array_dtype(context, builder, typ, value):
    res = context.get_dummy_value()
    return impl_ret_untracked(context, builder, typ, res)

@lower_getattr(types.Array, "shape")
@lower_getattr(types.MemoryView, "shape")
def array_shape(context, builder, typ, value):
    arrayty = make_array(typ)
    array = arrayty(context, builder, value)
    res = array.shape
    return impl_ret_untracked(context, builder, typ, res)


@lower_getattr(types.Array, "strides")
@lower_getattr(types.MemoryView, "strides")
def array_strides(context, builder, typ, value):
    arrayty = make_array(typ)
    array = arrayty(context, builder, value)
    res = array.strides
    return impl_ret_untracked(context, builder, typ, res)


@lower_getattr(types.Array, "ndim")
@lower_getattr(types.MemoryView, "ndim")
def array_ndim(context, builder, typ, value):
    res = context.get_constant(types.intp, typ.ndim)
    return impl_ret_untracked(context, builder, typ, res)


@lower_getattr(types.Array, "size")
def array_size(context, builder, typ, value):
    arrayty = make_array(typ)
    array = arrayty(context, builder, value)
    res = array.nitems
    return impl_ret_untracked(context, builder, typ, res)


@lower_getattr(types.Array, "itemsize")
@lower_getattr(types.MemoryView, "itemsize")
def array_itemsize(context, builder, typ, value):
    arrayty = make_array(typ)
    array = arrayty(context, builder, value)
    res = array.itemsize
    return impl_ret_untracked(context, builder, typ, res)


@lower_getattr(types.MemoryView, "nbytes")
def array_nbytes(context, builder, typ, value):
    """
    nbytes = size * itemsize
    """
    arrayty = make_array(typ)
    array = arrayty(context, builder, value)
    dims = cgutils.unpack_tuple(builder, array.shape, typ.ndim)
    res = builder.mul(array.nitems, array.itemsize)
    return impl_ret_untracked(context, builder, typ, res)


@lower_getattr(types.MemoryView, "contiguous")
def array_contiguous(context, builder, typ, value):
    res = context.get_constant(types.boolean, typ.is_contig)
    return impl_ret_untracked(context, builder, typ, res)

@lower_getattr(types.MemoryView, "c_contiguous")
def array_c_contiguous(context, builder, typ, value):
    res = context.get_constant(types.boolean, typ.is_c_contig)
    return impl_ret_untracked(context, builder, typ, res)

@lower_getattr(types.MemoryView, "f_contiguous")
def array_f_contiguous(context, builder, typ, value):
    res = context.get_constant(types.boolean, typ.is_f_contig)
    return impl_ret_untracked(context, builder, typ, res)


@lower_getattr(types.MemoryView, "readonly")
def array_readonly(context, builder, typ, value):
    res = context.get_constant(types.boolean, not typ.mutable)
    return impl_ret_untracked(context, builder, typ, res)


# array.ctypes

@lower_getattr(types.Array, "ctypes")
def array_ctypes(context, builder, typ, value):
    arrayty = make_array(typ)
    array = arrayty(context, builder, value)
    # Create new ArrayCType structure
    ctinfo = context.make_helper(builder, types.ArrayCTypes(typ))
    ctinfo.data = array.data
    res = ctinfo._getvalue()
    return impl_ret_untracked(context, builder, typ, res)

@lower_getattr(types.ArrayCTypes, "data")
def array_ctypes_data(context, builder, typ, value):
    ctinfo = context.make_helper(builder, typ, value=value)
    res = ctinfo.data
    # Convert it to an integer
    res = builder.ptrtoint(res, context.get_value_type(types.intp))
    return impl_ret_untracked(context, builder, typ, res)

@lower_cast(types.ArrayCTypes, types.CPointer)
@lower_cast(types.ArrayCTypes, types.voidptr)
def array_ctypes_to_pointer(context, builder, fromty, toty, val):
    ctinfo = context.make_helper(builder, fromty, value=val)
    res = ctinfo.data
    res = builder.bitcast(res, context.get_value_type(toty))
    return impl_ret_untracked(context, builder, toty, res)


def _call_contiguous_check(checker, context, builder, aryty, ary):
    """Helper to invoke the contiguous checker function on an array

    Args
    ----
    checker :
        ``numba.numpy_supports.is_contiguous``, or
        ``numba.numpy_supports.is_fortran``.
    context : target context
    builder : llvm ir builder
    aryty : numba type
    ary : llvm value
    """
    ary = make_array(aryty)(context, builder, value=ary)
    tup_intp = types.UniTuple(types.intp, aryty.ndim)
    itemsize = context.get_abi_sizeof(context.get_value_type(aryty.dtype))
    check_sig = signature(types.bool_, tup_intp, tup_intp, types.intp)
    check_args = [ary.shape, ary.strides,
                  context.get_constant(types.intp, itemsize)]
    is_contig = context.compile_internal(builder, checker, check_sig,
                                         check_args)
    return is_contig


# array.flags

@lower_getattr(types.Array, "flags")
def array_flags(context, builder, typ, value):
    flagsobj = context.make_helper(builder, types.ArrayFlags(typ))
    flagsobj.parent = value
    res = flagsobj._getvalue()
    return impl_ret_new_ref(context, builder, typ, res)

@lower_getattr(types.ArrayFlags, "contiguous")
@lower_getattr(types.ArrayFlags, "c_contiguous")
def array_flags_c_contiguous(context, builder, typ, value):
    if typ.array_type.layout != 'C':
        # any layout can stil be contiguous
        flagsobj = context.make_helper(builder, typ, value=value)
        res = _call_contiguous_check(is_contiguous, context, builder,
                                     typ.array_type, flagsobj.parent)
    else:
        val = typ.array_type.layout == 'C'
        res = context.get_constant(types.boolean, val)
    return impl_ret_untracked(context, builder, typ, res)

@lower_getattr(types.ArrayFlags, "f_contiguous")
def array_flags_f_contiguous(context, builder, typ, value):
    if typ.array_type.layout != 'F':
        # any layout can stil be contiguous
        flagsobj = context.make_helper(builder, typ, value=value)
        res = _call_contiguous_check(is_fortran, context, builder,
                                     typ.array_type, flagsobj.parent)
    else:
        layout = typ.array_type.layout
        val = layout == 'F' if typ.array_type.ndim > 1 else layout in 'CF'
        res = context.get_constant(types.boolean, val)
    return impl_ret_untracked(context, builder, typ, res)


#-------------------------------------------------------------------------------
# .real / .imag

@lower_getattr(types.Array, "real")
def array_real_part(context, builder, typ, value):
    if typ.dtype in types.complex_domain:
        return array_complex_attr(context, builder, typ, value, attr='real')
    elif typ.dtype in types.number_domain:
        # as an identity function
        return impl_ret_borrowed(context, builder, typ, value)
    else:
        raise NotImplementedError('unsupported .real for {}'.format(type.dtype))


@lower_getattr(types.Array, "imag")
def array_imag_part(context, builder, typ, value):
    if typ.dtype in types.complex_domain:
        return array_complex_attr(context, builder, typ, value, attr='imag')
    elif typ.dtype in types.number_domain:
        # return a readonly zero array
        sig = signature(typ.copy(readonly=True), typ)
        return numpy_zeros_like_nd(context, builder, sig, [value])
    else:
        raise NotImplementedError('unsupported .imag for {}'.format(type.dtype))


def array_complex_attr(context, builder, typ, value, attr):
    """
    Given a complex array, it's memory layout is:

        R C R C R C
        ^   ^   ^

    (`R` indicates a float for the real part;
     `C` indicates a float for the imaginery part;
     the `^` indicates the start of each element)

    To get the real part, we can simply change the dtype and itemsize to that
    of the underlying float type.  The new layout is:

        R x R x R x
        ^   ^   ^

    (`x` indicates unused)

    A load operation will use the dtype to determine the number of bytes to
    load.

    To get the imaginary part, we shift the pointer by 1 float offset and
    change the dtype and itemsize.  The new layout is:

        x C x C x C
          ^   ^   ^
    """
    if attr not in ['real', 'imag'] or typ.dtype not in types.complex_domain:
        raise NotImplementedError("cannot get attribute `{}`".format(attr))

    arrayty = make_array(typ)
    array = arrayty(context, builder, value)

    # sizeof underlying float type
    flty = typ.dtype.underlying_float
    sizeof_flty = context.get_abi_sizeof(context.get_data_type(flty))
    itemsize = array.itemsize.type(sizeof_flty)

    # cast data pointer to float type
    llfltptrty = context.get_value_type(flty).as_pointer()
    dataptr = builder.bitcast(array.data, llfltptrty)

    # add offset
    if attr == 'imag':
        dataptr = builder.gep(dataptr, [ir.IntType(32)(1)])

    # make result
    resultty = typ.copy(dtype=flty, layout='A')
    result = make_array(resultty)(context, builder)
    repl = dict(data=dataptr, itemsize=itemsize)
    cgutils.copy_struct(result, array, repl)
    return impl_ret_borrowed(context, builder, resultty, result._getvalue())


#-------------------------------------------------------------------------------
# DType attribute

@lower_getattr(types.DType, 'type')
def dtype_type(context, builder, dtypety, dtypeval):
    # Just return a dummy opaque value
    return context.get_dummy_value()

@lower_getattr(types.DType, 'kind')
def dtype_type(context, builder, dtypety, dtypeval):
    # Just return a dummy opaque value
    return context.get_dummy_value()

#-------------------------------------------------------------------------------
# Structured / record lookup

@lower_getattr_generic(types.Array)
def array_record_getattr(context, builder, typ, value, attr):
    """
    Generic getattr() implementation for record arrays: fetch the given
    record member, i.e. a subarray.
    """
    arrayty = make_array(typ)
    array = arrayty(context, builder, value)

    rectype = typ.dtype
    if not isinstance(rectype, types.Record):
        raise NotImplementedError("attribute %r of %s not defined" % (attr, typ))
    dtype = rectype.typeof(attr)
    offset = rectype.offset(attr)

    resty = typ.copy(dtype=dtype, layout='A')

    raryty = make_array(resty)

    rary = raryty(context, builder)

    constoffset = context.get_constant(types.intp, offset)

    llintp = context.get_value_type(types.intp)
    newdata = builder.add(builder.ptrtoint(array.data, llintp), constoffset)
    newdataptr = builder.inttoptr(newdata, rary.data.type)

    datasize = context.get_abi_sizeof(context.get_data_type(dtype))
    populate_array(rary,
                   data=newdataptr,
                   shape=array.shape,
                   strides=array.strides,
                   itemsize=context.get_constant(types.intp, datasize),
                   meminfo=array.meminfo,
                   parent=array.parent)
    res = rary._getvalue()
    return impl_ret_borrowed(context, builder, resty, res)

@lower_builtin('static_getitem', types.Array, types.Const)
def array_record_getitem(context, builder, sig, args):
    index = args[1]
    if not isinstance(index, str):
        # This will fallback to normal getitem
        raise NotImplementedError
    return array_record_getattr(context, builder, sig.args[0], args[0], index)


@lower_getattr_generic(types.Record)
def record_getattr(context, builder, typ, value, attr):
    """
    Generic getattr() implementation for records: fetch the given
    record member, i.e. a scalar.
    """
    context.sentry_record_alignment(typ, attr)
    offset = typ.offset(attr)
    elemty = typ.typeof(attr)

    if isinstance(elemty, types.NestedArray):
        # Only a nested array's *data* is stored in a structured array,
        # so we create an array structure to point to that data.
        aryty = make_array(elemty)
        ary = aryty(context, builder)
        dtype = elemty.dtype
        newshape = [context.get_constant(types.intp, s) for s in
                    elemty.shape]
        newstrides = [context.get_constant(types.intp, s) for s in
                      elemty.strides]
        newdata = cgutils.get_record_member(builder, value, offset,
                                            context.get_data_type(dtype))
        populate_array(
            ary,
            data=newdata,
            shape=cgutils.pack_array(builder, newshape),
            strides=cgutils.pack_array(builder, newstrides),
            itemsize=context.get_constant(types.intp, elemty.size),
            meminfo=None,
            parent=None,
        )
        res = ary._getvalue()
        return impl_ret_borrowed(context, builder, typ, res)
    else:
        dptr = cgutils.get_record_member(builder, value, offset,
                                         context.get_data_type(elemty))
        align = None if typ.aligned else 1
        res = context.unpack_value(builder, elemty, dptr, align)
        return impl_ret_borrowed(context, builder, typ, res)

@lower_setattr_generic(types.Record)
def record_setattr(context, builder, sig, args, attr):
    """
    Generic setattr() implementation for records: set the given
    record member, i.e. a scalar.
    """
    typ, valty = sig.args
    target, val = args

    context.sentry_record_alignment(typ, attr)
    offset = typ.offset(attr)
    elemty = typ.typeof(attr)

    dptr = cgutils.get_record_member(builder, target, offset,
                                     context.get_data_type(elemty))
    val = context.cast(builder, val, valty, elemty)
    align = None if typ.aligned else 1
    context.pack_value(builder, elemty, val, dptr, align=align)


@lower_builtin('static_getitem', types.Record, types.Const)
def record_getitem(context, builder, sig, args):
    """
    Record.__getitem__ redirects to getattr()
    """
    impl = context.get_getattr(sig.args[0], args[1])
    return impl(context, builder, sig.args[0], args[0], args[1])

@lower_builtin('static_setitem', types.Record, types.Const, types.Any)
def record_setitem(context, builder, sig, args):
    """
    Record.__setitem__ redirects to setattr()
    """
    recty, _, valty = sig.args
    rec, idx, val = args
    getattr_sig = signature(sig.return_type, recty, valty)
    impl = context.get_setattr(idx, getattr_sig)
    assert impl is not None
    return impl(builder, (rec, val))


#-------------------------------------------------------------------------------
# Constant arrays and records


@lower_constant(types.Array)
def constant_record(context, builder, ty, pyval):
    """
    Create a constant array (mechanism is target-dependent).
    """
    return context.make_constant_array(builder, ty, pyval)

@lower_constant(types.Record)
def constant_record(context, builder, ty, pyval):
    """
    Create a record constant as a stack-allocated array of bytes.
    """
    lty = ir.ArrayType(ir.IntType(8), pyval.nbytes)
    val = lty(bytearray(pyval.tostring()))
    return cgutils.alloca_once_value(builder, val)


#-------------------------------------------------------------------------------
# Comparisons

@lower_builtin('is', types.Array, types.Array)
def array_is(context, builder, sig, args):
    aty, bty = sig.args
    if aty != bty:
        return cgutils.false_bit

    def array_is_impl(a, b):
        return (a.shape == b.shape and
                a.strides == b.strides and
                a.ctypes.data == b.ctypes.data)

    return context.compile_internal(builder, array_is_impl, sig, args)


#-------------------------------------------------------------------------------
# builtin `np.flat` implementation

def make_array_flat_cls(flatiterty):
    """
    Return the Structure representation of the given *flatiterty* (an
    instance of types.NumpyFlatType).
    """
    return _make_flattening_iter_cls(flatiterty, 'flat')


def make_array_ndenumerate_cls(nditerty):
    """
    Return the Structure representation of the given *nditerty* (an
    instance of types.NumpyNdEnumerateType).
    """
    return _make_flattening_iter_cls(nditerty, 'ndenumerate')


def _increment_indices(context, builder, ndim, shape, indices, end_flag=None,
                       loop_continue=None, loop_break=None):
    zero = context.get_constant(types.intp, 0)

    bbend = builder.append_basic_block('end_increment')

    if end_flag is not None:
        builder.store(cgutils.false_byte, end_flag)

    for dim in reversed(range(ndim)):
        idxptr = cgutils.gep_inbounds(builder, indices, dim)
        idx = cgutils.increment_index(builder, builder.load(idxptr))

        count = shape[dim]
        in_bounds = builder.icmp_signed('<', idx, count)
        with cgutils.if_likely(builder, in_bounds):
            # New index is still in bounds
            builder.store(idx, idxptr)
            if loop_continue is not None:
                loop_continue(dim)
            builder.branch(bbend)
        # Index out of bounds => reset it and proceed it to outer index
        builder.store(zero, idxptr)
        if loop_break is not None:
            loop_break(dim)

    if end_flag is not None:
        builder.store(cgutils.true_byte, end_flag)
    builder.branch(bbend)

    builder.position_at_end(bbend)

def _increment_indices_array(context, builder, arrty, arr, indices, end_flag=None):
    shape = cgutils.unpack_tuple(builder, arr.shape, arrty.ndim)
    _increment_indices(context, builder, arrty.ndim, shape, indices, end_flag)


def make_nditer_cls(nditerty):
    """
    Return the Structure representation of the given *nditerty* (an
    instance of types.NumpyNdIterType).
    """
    ndim = nditerty.ndim
    layout = nditerty.layout
    narrays = len(nditerty.arrays)
    nshapes = ndim if nditerty.need_shaped_indexing else 1

    class BaseSubIter(object):
        """
        Base class for sub-iterators of a nditer() instance.
        """

        def __init__(self, nditer, member_name, start_dim, end_dim):
            self.nditer = nditer
            self.member_name = member_name
            self.start_dim = start_dim
            self.end_dim = end_dim
            self.ndim = end_dim - start_dim

        def set_member_ptr(self, ptr):
            setattr(self.nditer, self.member_name, ptr)

        @utils.cached_property
        def member_ptr(self):
            return getattr(self.nditer, self.member_name)

        def init_specific(self, context, builder):
            pass

        def loop_continue(self, context, builder, logical_dim):
            pass

        def loop_break(self, context, builder, logical_dim):
            pass


    class FlatSubIter(BaseSubIter):
        """
        Sub-iterator walking a contiguous array in physical order, with
        support for broadcasting (the index is reset on the outer dimension).
        """

        def init_specific(self, context, builder):
            zero = context.get_constant(types.intp, 0)
            self.set_member_ptr(cgutils.alloca_once_value(builder, zero))

        def compute_pointer(self, context, builder, indices, arrty, arr):
            index = builder.load(self.member_ptr)
            return builder.gep(arr.data, [index])

        def loop_continue(self, context, builder, logical_dim):
            if logical_dim == self.ndim - 1:
                # Only increment index inside innermost logical dimension
                index = builder.load(self.member_ptr)
                index = cgutils.increment_index(builder, index)
                builder.store(index, self.member_ptr)

        def loop_break(self, context, builder, logical_dim):
            if logical_dim == 0:
                # At the exit of outermost logical dimension, reset index
                zero = context.get_constant(types.intp, 0)
                builder.store(zero, self.member_ptr)
            elif logical_dim == self.ndim - 1:
                # Inside innermost logical dimension, increment index
                index = builder.load(self.member_ptr)
                index = cgutils.increment_index(builder, index)
                builder.store(index, self.member_ptr)


    class TrivialFlatSubIter(BaseSubIter):
        """
        Sub-iterator walking a contiguous array in physical order,
        *without* support for broadcasting.
        """

        def init_specific(self, context, builder):
            assert not nditerty.need_shaped_indexing

        def compute_pointer(self, context, builder, indices, arrty, arr):
            assert len(indices) <= 1, len(indices)
            return builder.gep(arr.data, indices)


    class IndexedSubIter(BaseSubIter):
        """
        Sub-iterator walking an array in logical order.
        """

        def compute_pointer(self, context, builder, indices, arrty, arr):
            assert len(indices) == self.ndim
            return cgutils.get_item_pointer(builder, arrty, arr,
                                            indices, wraparound=False)


    class ZeroDimSubIter(BaseSubIter):
        """
        Sub-iterator "walking" a 0-d array.
        """

        def compute_pointer(self, context, builder, indices, arrty, arr):
            return arr.data


    class ScalarSubIter(BaseSubIter):
        """
        Sub-iterator "walking" a scalar value.
        """

        def compute_pointer(self, context, builder, indices, arrty, arr):
            return arr


    class NdIter(cgutils.create_struct_proxy(nditerty)):
        """
        .nditer() implementation.

        Note: 'F' layout means the shape is iterated in reverse logical order,
        so indices and shapes arrays have to be reversed as well.
        """

        @utils.cached_property
        def subiters(self):
            l = []
            factories = {'flat': FlatSubIter if nditerty.need_shaped_indexing
                                 else TrivialFlatSubIter,
                         'indexed': IndexedSubIter,
                         '0d': ZeroDimSubIter,
                         'scalar': ScalarSubIter,
                         }
            for i, sub in enumerate(nditerty.indexers):
                kind, start_dim, end_dim, _ = sub
                member_name = 'index%d' % i
                factory = factories[kind]
                l.append(factory(self, member_name, start_dim, end_dim))
            return l

        def init_specific(self, context, builder, arrtys, arrays):
            """
            Initialize the nditer() instance for the specific array inputs.
            """
            zero = context.get_constant(types.intp, 0)

            # Store inputs
            self.arrays = context.make_tuple(builder, types.Tuple(arrtys),
                                             arrays)
            # Create slots for scalars
            for i, ty in enumerate(arrtys):
                if not isinstance(ty, types.Array):
                    member_name = 'scalar%d' % i
                    # XXX as_data()?
                    slot = cgutils.alloca_once_value(builder, arrays[i])
                    setattr(self, member_name, slot)

            arrays = self._arrays_or_scalars(context, builder, arrtys, arrays)

            # Extract iterator shape (the shape of the most-dimensional input)
            main_shape_ty = types.UniTuple(types.intp, ndim)
            main_shape = None
            main_nitems = None
            for i, arrty in enumerate(arrtys):
                if isinstance(arrty, types.Array) and arrty.ndim == ndim:
                    main_shape = arrays[i].shape
                    main_nitems = arrays[i].nitems
                    break
            else:
                # Only scalar inputs => synthesize a dummy shape
                assert ndim == 0
                main_shape = context.make_tuple(builder, main_shape_ty, ())
                main_nitems = context.get_constant(types.intp, 1)

            # Validate shapes of array inputs
            def check_shape(shape, main_shape):
                n = len(shape)
                for i in range(n):
                    if shape[i] != main_shape[len(main_shape) - n + i]:
                        raise ValueError("nditer(): operands could not be broadcast together")

            for arrty, arr in zip(arrtys, arrays):
                if isinstance(arrty, types.Array) and arrty.ndim > 0:
                    context.compile_internal(builder, check_shape,
                                             signature(types.none,
                                                       types.UniTuple(types.intp, arrty.ndim),
                                                       main_shape_ty),
                                             (arr.shape, main_shape))

            # Compute shape and size
            shapes = cgutils.unpack_tuple(builder, main_shape)
            if layout == 'F':
                shapes = shapes[::-1]

            # If shape is empty, mark iterator exhausted
            shape_is_empty = builder.icmp_signed('==', main_nitems, zero)
            exhausted = builder.select(shape_is_empty, cgutils.true_byte,
                                       cgutils.false_byte)

            if not nditerty.need_shaped_indexing:
                # Flatten shape to make iteration faster on small innermost
                # dimensions (e.g. a (100000, 3) shape)
                shapes = (main_nitems,)
            assert len(shapes) == nshapes

            indices = cgutils.alloca_once(builder, zero.type, size=nshapes)
            for dim in range(nshapes):
                idxptr = cgutils.gep_inbounds(builder, indices, dim)
                builder.store(zero, idxptr)

            self.indices = indices
            self.shape = cgutils.pack_array(builder, shapes, zero.type)
            self.exhausted = cgutils.alloca_once_value(builder, exhausted)

            # Initialize subiterators
            for subiter in self.subiters:
                subiter.init_specific(context, builder)

        def iternext_specific(self, context, builder, result):
            """
            Compute next iteration of the nditer() instance.
            """
            bbend = builder.append_basic_block('end')

            # Branch early if exhausted
            exhausted = cgutils.as_bool_bit(builder, builder.load(self.exhausted))
            with cgutils.if_unlikely(builder, exhausted):
                result.set_valid(False)
                builder.branch(bbend)

            arrtys = nditerty.arrays
            arrays = cgutils.unpack_tuple(builder, self.arrays)
            arrays = self._arrays_or_scalars(context, builder, arrtys, arrays)
            indices = self.indices

            # Compute iterated results
            result.set_valid(True)
            views = self._make_views(context, builder, indices, arrtys, arrays)
            views = [v._getvalue() for v in views]
            if len(views) == 1:
                result.yield_(views[0])
            else:
                result.yield_(context.make_tuple(builder, nditerty.yield_type,
                                                 views))

            shape = cgutils.unpack_tuple(builder, self.shape)
            _increment_indices(context, builder, len(shape), shape,
                               indices, self.exhausted,
                               functools.partial(self._loop_continue, context, builder),
                               functools.partial(self._loop_break, context, builder),
                               )

            builder.branch(bbend)
            builder.position_at_end(bbend)

        def _loop_continue(self, context, builder, dim):
            for sub in self.subiters:
                if sub.start_dim <= dim < sub.end_dim:
                    sub.loop_continue(context, builder, dim - sub.start_dim)

        def _loop_break(self, context, builder, dim):
            for sub in self.subiters:
                if sub.start_dim <= dim < sub.end_dim:
                    sub.loop_break(context, builder, dim - sub.start_dim)

        def _make_views(self, context, builder, indices, arrtys, arrays):
            """
            Compute the views to be yielded.
            """
            views = [None] * narrays
            indexers = nditerty.indexers
            subiters = self.subiters
            rettys = nditerty.yield_type
            if isinstance(rettys, types.BaseTuple):
                rettys = list(rettys)
            else:
                rettys = [rettys]
            indices = [builder.load(cgutils.gep_inbounds(builder, indices, i))
                       for i in range(nshapes)]

            for sub, subiter in zip(indexers, subiters):
                _, _, _, array_indices = sub
                sub_indices = indices[subiter.start_dim:subiter.end_dim]
                if layout == 'F':
                    sub_indices = sub_indices[::-1]
                for i in array_indices:
                    assert views[i] is None
                    views[i] = self._make_view(context, builder, sub_indices,
                                               rettys[i],
                                               arrtys[i], arrays[i], subiter)
            assert all(v for v in views)
            return views

        def _make_view(self, context, builder, indices, retty, arrty, arr, subiter):
            """
            Compute a 0d view for a given input array.
            """
            assert isinstance(retty, types.Array) and retty.ndim == 0

            ptr = subiter.compute_pointer(context, builder, indices, arrty, arr)
            view = context.make_array(retty)(context, builder)

            itemsize = get_itemsize(context, retty)
            shape = context.make_tuple(builder, types.UniTuple(types.intp, 0), ())
            strides = context.make_tuple(builder, types.UniTuple(types.intp, 0), ())
            # HACK: meminfo=None avoids expensive refcounting operations
            # on ephemeral views
            populate_array(view, ptr, shape, strides, itemsize, meminfo=None)
            return view

        def _arrays_or_scalars(self, context, builder, arrtys, arrays):
            # Return a list of either array structures or pointers to
            # scalar slots
            l = []
            for i, (arrty, arr) in enumerate(zip(arrtys, arrays)):
                if isinstance(arrty, types.Array):
                    l.append(context.make_array(arrty)(context, builder, value=arr))
                else:
                    l.append(getattr(self, "scalar%d" % i))
            return l

    return NdIter


def make_ndindex_cls(nditerty):
    """
    Return the Structure representation of the given *nditerty* (an
    instance of types.NumpyNdIndexType).
    """
    ndim = nditerty.ndim

    class NdIndexIter(cgutils.create_struct_proxy(nditerty)):
        """
        .ndindex() implementation.
        """

        def init_specific(self, context, builder, shapes):
            zero = context.get_constant(types.intp, 0)
            indices = cgutils.alloca_once(builder, zero.type,
                                          size=context.get_constant(types.intp,
                                                                    ndim))
            exhausted = cgutils.alloca_once_value(builder, cgutils.false_byte)

            for dim in range(ndim):
                idxptr = cgutils.gep_inbounds(builder, indices, dim)
                builder.store(zero, idxptr)
                # 0-sized dimensions really indicate an empty array,
                # but we have to catch that condition early to avoid
                # a bug inside the iteration logic.
                dim_size = shapes[dim]
                dim_is_empty = builder.icmp(lc.ICMP_EQ, dim_size, zero)
                with cgutils.if_unlikely(builder, dim_is_empty):
                    builder.store(cgutils.true_byte, exhausted)

            self.indices = indices
            self.exhausted = exhausted
            self.shape = cgutils.pack_array(builder, shapes, zero.type)

        def iternext_specific(self, context, builder, result):
            zero = context.get_constant(types.intp, 0)

            bbend = builder.append_basic_block('end')

            exhausted = cgutils.as_bool_bit(builder, builder.load(self.exhausted))
            with cgutils.if_unlikely(builder, exhausted):
                result.set_valid(False)
                builder.branch(bbend)

            indices = [builder.load(cgutils.gep_inbounds(builder, self.indices, dim))
                       for dim in range(ndim)]
            for load in indices:
                mark_positive(builder, load)

            result.yield_(cgutils.pack_array(builder, indices, zero.type))
            result.set_valid(True)

            shape = cgutils.unpack_tuple(builder, self.shape, ndim)
            _increment_indices(context, builder, ndim, shape,
                               self.indices, self.exhausted)

            builder.branch(bbend)
            builder.position_at_end(bbend)

    return NdIndexIter


def _make_flattening_iter_cls(flatiterty, kind):
    assert kind in ('flat', 'ndenumerate')

    array_type = flatiterty.array_type
    dtype = array_type.dtype

    if array_type.layout == 'C':
        class CContiguousFlatIter(cgutils.create_struct_proxy(flatiterty)):
            """
            .flat() / .ndenumerate() implementation for C-contiguous arrays.
            """

            def init_specific(self, context, builder, arrty, arr):
                zero = context.get_constant(types.intp, 0)
                self.index = cgutils.alloca_once_value(builder, zero)
                # We can't trust strides[-1] to always contain the right
                # step value, see
                # http://docs.scipy.org/doc/numpy-dev/release.html#npy-relaxed-strides-checking
                self.stride = arr.itemsize

                if kind == 'ndenumerate':
                    # Zero-initialize the indices array.
                    indices = cgutils.alloca_once(
                        builder, zero.type,
                        size=context.get_constant(types.intp, arrty.ndim))

                    for dim in range(arrty.ndim):
                        idxptr = cgutils.gep_inbounds(builder, indices, dim)
                        builder.store(zero, idxptr)

                    self.indices = indices

            # NOTE: Using gep() instead of explicit pointer addition helps
            # LLVM vectorize the loop (since the stride is known and
            # constant).  This is not possible in the non-contiguous case,
            # where the strides are unknown at compile-time.

            def iternext_specific(self, context, builder, arrty, arr, result):
                zero = context.get_constant(types.intp, 0)

                ndim = arrty.ndim
                nitems = arr.nitems

                index = builder.load(self.index)
                is_valid = builder.icmp(lc.ICMP_SLT, index, nitems)
                result.set_valid(is_valid)

                with cgutils.if_likely(builder, is_valid):
                    ptr = builder.gep(arr.data, [index])
                    value = load_item(context, builder, arrty, ptr)
                    if kind == 'flat':
                        result.yield_(value)
                    else:
                        # ndenumerate(): fetch and increment indices
                        indices = self.indices
                        idxvals = [builder.load(cgutils.gep_inbounds(builder, indices, dim))
                                   for dim in range(ndim)]
                        idxtuple = cgutils.pack_array(builder, idxvals)
                        result.yield_(
                            cgutils.make_anonymous_struct(builder, [idxtuple, value]))
                        _increment_indices_array(context, builder, arrty, arr, indices)

                    index = cgutils.increment_index(builder, index)
                    builder.store(index, self.index)

            def getitem(self, context, builder, arrty, arr, index):
                ptr = builder.gep(arr.data, [index])
                return load_item(context, builder, arrty, ptr)

            def setitem(self, context, builder, arrty, arr, index, value):
                ptr = builder.gep(arr.data, [index])
                store_item(context, builder, arrty, value, ptr)

        return CContiguousFlatIter

    else:
        class FlatIter(cgutils.create_struct_proxy(flatiterty)):
            """
            Generic .flat() / .ndenumerate() implementation for
            non-contiguous arrays.
            It keeps track of pointers along each dimension in order to
            minimize computations.
            """

            def init_specific(self, context, builder, arrty, arr):
                zero = context.get_constant(types.intp, 0)
                data = arr.data
                ndim = arrty.ndim
                shapes = cgutils.unpack_tuple(builder, arr.shape, ndim)

                indices = cgutils.alloca_once(builder, zero.type,
                                              size=context.get_constant(types.intp,
                                                                        arrty.ndim))
                pointers = cgutils.alloca_once(builder, data.type,
                                               size=context.get_constant(types.intp,
                                                                         arrty.ndim))
                exhausted = cgutils.alloca_once_value(builder, cgutils.false_byte)

                # Initialize indices and pointers with their start values.
                for dim in range(ndim):
                    idxptr = cgutils.gep_inbounds(builder, indices, dim)
                    ptrptr = cgutils.gep_inbounds(builder, pointers, dim)
                    builder.store(data, ptrptr)
                    builder.store(zero, idxptr)
                    # 0-sized dimensions really indicate an empty array,
                    # but we have to catch that condition early to avoid
                    # a bug inside the iteration logic (see issue #846).
                    dim_size = shapes[dim]
                    dim_is_empty = builder.icmp(lc.ICMP_EQ, dim_size, zero)
                    with cgutils.if_unlikely(builder, dim_is_empty):
                        builder.store(cgutils.true_byte, exhausted)

                self.indices = indices
                self.pointers = pointers
                self.exhausted = exhausted

            def iternext_specific(self, context, builder, arrty, arr, result):
                ndim = arrty.ndim
                data = arr.data
                shapes = cgutils.unpack_tuple(builder, arr.shape, ndim)
                strides = cgutils.unpack_tuple(builder, arr.strides, ndim)
                indices = self.indices
                pointers = self.pointers

                zero = context.get_constant(types.intp, 0)

                bbend = builder.append_basic_block('end')

                # Catch already computed iterator exhaustion
                is_exhausted = cgutils.as_bool_bit(
                    builder, builder.load(self.exhausted))
                with cgutils.if_unlikely(builder, is_exhausted):
                    result.set_valid(False)
                    builder.branch(bbend)
                result.set_valid(True)

                # Current pointer inside last dimension
                last_ptr = cgutils.gep_inbounds(builder, pointers, ndim - 1)
                ptr = builder.load(last_ptr)
                value = load_item(context, builder, arrty, ptr)
                if kind == 'flat':
                    result.yield_(value)
                else:
                    # ndenumerate() => yield (indices, value)
                    idxvals = [builder.load(cgutils.gep_inbounds(builder, indices, dim))
                               for dim in range(ndim)]
                    idxtuple = cgutils.pack_array(builder, idxvals)
                    result.yield_(
                        cgutils.make_anonymous_struct(builder, [idxtuple, value]))

                # Update indices and pointers by walking from inner
                # dimension to outer.
                for dim in reversed(range(ndim)):
                    idxptr = cgutils.gep_inbounds(builder, indices, dim)
                    idx = cgutils.increment_index(builder,
                                                  builder.load(idxptr))

                    count = shapes[dim]
                    stride = strides[dim]
                    in_bounds = builder.icmp(lc.ICMP_SLT, idx, count)
                    with cgutils.if_likely(builder, in_bounds):
                        # Index is valid => pointer can simply be incremented.
                        builder.store(idx, idxptr)
                        ptrptr = cgutils.gep_inbounds(builder, pointers, dim)
                        ptr = builder.load(ptrptr)
                        ptr = cgutils.pointer_add(builder, ptr, stride)
                        builder.store(ptr, ptrptr)
                        # Reset pointers in inner dimensions
                        for inner_dim in range(dim + 1, ndim):
                            ptrptr = cgutils.gep_inbounds(builder, pointers, inner_dim)
                            builder.store(ptr, ptrptr)
                        builder.branch(bbend)
                    # Reset index and continue with next dimension
                    builder.store(zero, idxptr)

                # End of array
                builder.store(cgutils.true_byte, self.exhausted)
                builder.branch(bbend)

                builder.position_at_end(bbend)

            def _ptr_for_index(self, context, builder, arrty, arr, index):
                ndim = arrty.ndim
                shapes = cgutils.unpack_tuple(builder, arr.shape, count=ndim)
                strides = cgutils.unpack_tuple(builder, arr.strides, count=ndim)

                # First convert the flattened index into a regular n-dim index
                indices = []
                for dim in reversed(range(ndim)):
                    indices.append(builder.urem(index, shapes[dim]))
                    index = builder.udiv(index, shapes[dim])
                indices.reverse()

                ptr = cgutils.get_item_pointer2(builder, arr.data, shapes,
                                                strides, arrty.layout, indices)
                return ptr

            def getitem(self, context, builder, arrty, arr, index):
                ptr = self._ptr_for_index(context, builder, arrty, arr, index)
                return load_item(context, builder, arrty, ptr)

            def setitem(self, context, builder, arrty, arr, index, value):
                ptr = self._ptr_for_index(context, builder, arrty, arr, index)
                store_item(context, builder, arrty, value, ptr)

        return FlatIter


@lower_getattr(types.Array, "flat")
def make_array_flatiter(context, builder, arrty, arr):
    flatitercls = make_array_flat_cls(types.NumpyFlatType(arrty))
    flatiter = flatitercls(context, builder)

    flatiter.array = arr

    arrcls = context.make_array(arrty)
    arr = arrcls(context, builder, ref=flatiter._get_ptr_by_name('array'))

    flatiter.init_specific(context, builder, arrty, arr)

    res = flatiter._getvalue()
    return impl_ret_borrowed(context, builder, types.NumpyFlatType(arrty), res)


@lower_builtin('iternext', types.NumpyFlatType)
@iternext_impl
def iternext_numpy_flatiter(context, builder, sig, args, result):
    [flatiterty] = sig.args
    [flatiter] = args

    flatitercls = make_array_flat_cls(flatiterty)
    flatiter = flatitercls(context, builder, value=flatiter)

    arrty = flatiterty.array_type
    arrcls = context.make_array(arrty)
    arr = arrcls(context, builder, value=flatiter.array)

    flatiter.iternext_specific(context, builder, arrty, arr, result)


@lower_builtin('getitem', types.NumpyFlatType, types.Integer)
def iternext_numpy_getitem(context, builder, sig, args):
    flatiterty = sig.args[0]
    flatiter, index = args

    flatitercls = make_array_flat_cls(flatiterty)
    flatiter = flatitercls(context, builder, value=flatiter)

    arrty = flatiterty.array_type
    arrcls = context.make_array(arrty)
    arr = arrcls(context, builder, value=flatiter.array)

    res = flatiter.getitem(context, builder, arrty, arr, index)
    return impl_ret_borrowed(context, builder, sig.return_type, res)


@lower_builtin('setitem', types.NumpyFlatType, types.Integer,
           types.Any)
def iternext_numpy_getitem(context, builder, sig, args):
    flatiterty = sig.args[0]
    flatiter, index, value = args

    flatitercls = make_array_flat_cls(flatiterty)
    flatiter = flatitercls(context, builder, value=flatiter)

    arrty = flatiterty.array_type
    arrcls = context.make_array(arrty)
    arr = arrcls(context, builder, value=flatiter.array)

    res = flatiter.setitem(context, builder, arrty, arr, index, value)
    return context.get_dummy_value()


@lower_builtin(len, types.NumpyFlatType)
def iternext_numpy_getitem(context, builder, sig, args):
    flatiterty = sig.args[0]
    flatitercls = make_array_flat_cls(flatiterty)
    flatiter = flatitercls(context, builder, value=args[0])

    arrcls = context.make_array(flatiterty.array_type)
    arr = arrcls(context, builder, value=flatiter.array)
    return arr.nitems


@lower_builtin(np.ndenumerate, types.Array)
def make_array_ndenumerate(context, builder, sig, args):
    arrty, = sig.args
    arr, = args
    nditercls = make_array_ndenumerate_cls(types.NumpyNdEnumerateType(arrty))
    nditer = nditercls(context, builder)

    nditer.array = arr

    arrcls = context.make_array(arrty)
    arr = arrcls(context, builder, ref=nditer._get_ptr_by_name('array'))

    nditer.init_specific(context, builder, arrty, arr)

    res = nditer._getvalue()
    return impl_ret_borrowed(context, builder, sig.return_type, res)


@lower_builtin('iternext', types.NumpyNdEnumerateType)
@iternext_impl
def iternext_numpy_nditer(context, builder, sig, args, result):
    [nditerty] = sig.args
    [nditer] = args

    nditercls = make_array_ndenumerate_cls(nditerty)
    nditer = nditercls(context, builder, value=nditer)

    arrty = nditerty.array_type
    arrcls = context.make_array(arrty)
    arr = arrcls(context, builder, value=nditer.array)

    nditer.iternext_specific(context, builder, arrty, arr, result)


@lower_builtin(pndindex, types.VarArg(types.Integer))
@lower_builtin(np.ndindex, types.VarArg(types.Integer))
def make_array_ndindex(context, builder, sig, args):
    """ndindex(*shape)"""
    shape = [context.cast(builder, arg, argty, types.intp)
             for argty, arg in zip(sig.args, args)]

    nditercls = make_ndindex_cls(types.NumpyNdIndexType(len(shape)))
    nditer = nditercls(context, builder)
    nditer.init_specific(context, builder, shape)

    res = nditer._getvalue()
    return impl_ret_borrowed(context, builder, sig.return_type, res)

@lower_builtin(pndindex, types.BaseTuple)
@lower_builtin(np.ndindex, types.BaseTuple)
def make_array_ndindex(context, builder, sig, args):
    """ndindex(shape)"""
    ndim = sig.return_type.ndim
    if ndim > 0:
        idxty = sig.args[0].dtype
        tup = args[0]

        shape = cgutils.unpack_tuple(builder, tup, ndim)
        shape = [context.cast(builder, idx, idxty, types.intp)
                 for idx in shape]
    else:
        shape = []

    nditercls = make_ndindex_cls(types.NumpyNdIndexType(len(shape)))
    nditer = nditercls(context, builder)
    nditer.init_specific(context, builder, shape)

    res = nditer._getvalue()
    return impl_ret_borrowed(context, builder, sig.return_type, res)

@lower_builtin('iternext', types.NumpyNdIndexType)
@iternext_impl
def iternext_numpy_ndindex(context, builder, sig, args, result):
    [nditerty] = sig.args
    [nditer] = args

    nditercls = make_ndindex_cls(nditerty)
    nditer = nditercls(context, builder, value=nditer)

    nditer.iternext_specific(context, builder, result)


@lower_builtin(np.nditer, types.Any)
def make_array_nditer(context, builder, sig, args):
    """
    nditer(...)
    """
    nditerty = sig.return_type
    arrtys = nditerty.arrays

    if isinstance(sig.args[0], types.BaseTuple):
        arrays = cgutils.unpack_tuple(builder, args[0])
    else:
        arrays = [args[0]]

    nditer = make_nditer_cls(nditerty)(context, builder)
    nditer.init_specific(context, builder, arrtys, arrays)

    res = nditer._getvalue()
    return impl_ret_borrowed(context, builder, nditerty, res)

@lower_builtin('iternext', types.NumpyNdIterType)
@iternext_impl
def iternext_numpy_ndindex(context, builder, sig, args, result):
    [nditerty] = sig.args
    [nditer] = args

    nditer = make_nditer_cls(nditerty)(context, builder, value=nditer)
    nditer.iternext_specific(context, builder, result)


# -----------------------------------------------------------------------------
# Numpy array constructors

def _empty_nd_impl(context, builder, arrtype, shapes):
    """Utility function used for allocating a new array during LLVM code
    generation (lowering).  Given a target context, builder, array
    type, and a tuple or list of lowered dimension sizes, returns a
    LLVM value pointing at a Numba runtime allocated array.
    """
    arycls = make_array(arrtype)
    ary = arycls(context, builder)

    datatype = context.get_data_type(arrtype.dtype)
    itemsize = context.get_constant(types.intp, get_itemsize(context, arrtype))

    # compute array length
    arrlen = context.get_constant(types.intp, 1)
    for s in shapes:
        arrlen = builder.mul(arrlen, s)

    if arrtype.ndim == 0:
        strides = ()
    elif arrtype.layout == 'C':
        strides = [itemsize]
        for dimension_size in reversed(shapes[1:]):
            strides.append(builder.mul(strides[-1], dimension_size))
        strides = tuple(reversed(strides))
    elif arrtype.layout == 'F':
        strides = [itemsize]
        for dimension_size in shapes[:-1]:
            strides.append(builder.mul(strides[-1], dimension_size))
        strides = tuple(strides)
    else:
        raise NotImplementedError(
            "Don't know how to allocate array with layout '{0}'.".format(
                arrtype.layout))

    allocsize = builder.mul(itemsize, arrlen)
    align = context.get_preferred_array_alignment(arrtype.dtype)
    meminfo = context.nrt.meminfo_alloc_aligned(builder, size=allocsize,
                                                align=align)

    data = context.nrt.meminfo_data(builder, meminfo)

    intp_t = context.get_value_type(types.intp)
    shape_array = cgutils.pack_array(builder, shapes, ty=intp_t)
    strides_array = cgutils.pack_array(builder, strides, ty=intp_t)

    populate_array(ary,
                   data=builder.bitcast(data, datatype.as_pointer()),
                   shape=shape_array,
                   strides=strides_array,
                   itemsize=itemsize,
                   meminfo=meminfo)

    return ary

def _zero_fill_array(context, builder, ary):
    """
    Zero-fill an array.  The array must be contiguous.
    """
    cgutils.memset(builder, ary.data, builder.mul(ary.itemsize, ary.nitems), 0)


def _parse_shape(context, builder, ty, val):
    """
    Parse the shape argument to an array constructor.
    """
    if isinstance(ty, types.Integer):
        ndim = 1
        shapes = [context.cast(builder, val, ty, types.intp)]
    else:
        assert isinstance(ty, types.BaseTuple)
        ndim = ty.count
        arrshape = context.cast(builder, val, ty,
                                types.UniTuple(types.intp, ndim))
        shapes = cgutils.unpack_tuple(builder, val, count=ndim)

    zero = context.get_constant_generic(builder, types.intp, 0)
    for dim in range(ndim):
        is_neg = builder.icmp_signed('<', shapes[dim], zero)
        with cgutils.if_unlikely(builder, is_neg):
            context.call_conv.return_user_exc(builder, ValueError,
                                              ("negative dimensions not allowed",))

    return shapes


def _parse_empty_args(context, builder, sig, args):
    """
    Parse the arguments of a np.empty(), np.zeros() or np.ones() call.
    """
    arrshapetype = sig.args[0]
    arrshape = args[0]
    arrtype = sig.return_type
    return arrtype, _parse_shape(context, builder, arrshapetype, arrshape)


def _parse_empty_like_args(context, builder, sig, args):
    """
    Parse the arguments of a np.empty_like(), np.zeros_like() or
    np.ones_like() call.
    """
    arytype = sig.args[0]
    if isinstance(arytype, types.Array):
        ary = make_array(arytype)(context, builder, value=args[0])
        shapes = cgutils.unpack_tuple(builder, ary.shape, count=arytype.ndim)
        return sig.return_type, shapes
    else:
        return sig.return_type, ()


@lower_builtin(np.empty, types.Any)
@lower_builtin(np.empty, types.Any, types.Any)
def numpy_empty_nd(context, builder, sig, args):
    arrtype, shapes = _parse_empty_args(context, builder, sig, args)
    ary = _empty_nd_impl(context, builder, arrtype, shapes)
    return impl_ret_new_ref(context, builder, sig.return_type, ary._getvalue())

@lower_builtin(np.empty_like, types.Any)
@lower_builtin(np.empty_like, types.Any, types.DTypeSpec)
def numpy_empty_like_nd(context, builder, sig, args):
    arrtype, shapes = _parse_empty_like_args(context, builder, sig, args)
    ary = _empty_nd_impl(context, builder, arrtype, shapes)
    return impl_ret_new_ref(context, builder, sig.return_type, ary._getvalue())


@lower_builtin(np.zeros, types.Any)
@lower_builtin(np.zeros, types.Any, types.Any)
def numpy_zeros_nd(context, builder, sig, args):
    arrtype, shapes = _parse_empty_args(context, builder, sig, args)
    ary = _empty_nd_impl(context, builder, arrtype, shapes)
    _zero_fill_array(context, builder, ary)
    return impl_ret_new_ref(context, builder, sig.return_type, ary._getvalue())


@lower_builtin(np.zeros_like, types.Any)
@lower_builtin(np.zeros_like, types.Any, types.DTypeSpec)
def numpy_zeros_like_nd(context, builder, sig, args):
    arrtype, shapes = _parse_empty_like_args(context, builder, sig, args)
    ary = _empty_nd_impl(context, builder, arrtype, shapes)
    _zero_fill_array(context, builder, ary)
    return impl_ret_new_ref(context, builder, sig.return_type, ary._getvalue())


if numpy_version >= (1, 8):
    @lower_builtin(np.full, types.Any, types.Any)
    def numpy_full_nd(context, builder, sig, args):

        def full(shape, value):
            arr = np.empty(shape)
            for idx in np.ndindex(arr.shape):
                arr[idx] = value
            return arr

        res = context.compile_internal(builder, full, sig, args)
        return impl_ret_new_ref(context, builder, sig.return_type, res)

    @lower_builtin(np.full, types.Any, types.Any, types.DTypeSpec)
    def numpy_full_dtype_nd(context, builder, sig, args):

        def full(shape, value, dtype):
            arr = np.empty(shape, dtype)
            for idx in np.ndindex(arr.shape):
                arr[idx] = value
            return arr

        res = context.compile_internal(builder, full, sig, args)
        return impl_ret_new_ref(context, builder, sig.return_type, res)


    @lower_builtin(np.full_like, types.Any, types.Any)
    def numpy_full_like_nd(context, builder, sig, args):

        def full_like(arr, value):
            arr = np.empty_like(arr)
            for idx in np.ndindex(arr.shape):
                arr[idx] = value
            return arr

        res = context.compile_internal(builder, full_like, sig, args)
        return impl_ret_new_ref(context, builder, sig.return_type, res)


    @lower_builtin(np.full_like, types.Any, types.Any, types.DTypeSpec)
    def numpy_full_like_nd(context, builder, sig, args):

        def full_like(arr, value, dtype):
            arr = np.empty_like(arr, dtype)
            for idx in np.ndindex(arr.shape):
                arr[idx] = value
            return arr

        res = context.compile_internal(builder, full_like, sig, args)
        return impl_ret_new_ref(context, builder, sig.return_type, res)


@lower_builtin(np.ones, types.Any)
def numpy_ones_nd(context, builder, sig, args):

    def ones(shape):
        arr = np.empty(shape)
        for idx in np.ndindex(arr.shape):
            arr[idx] = 1
        return arr

    valty = sig.return_type.dtype
    res = context.compile_internal(builder, ones, sig, args,
                                   locals={'c': valty})
    return impl_ret_new_ref(context, builder, sig.return_type, res)

@lower_builtin(np.ones, types.Any, types.DTypeSpec)
def numpy_ones_dtype_nd(context, builder, sig, args):

    def ones(shape, dtype):
        arr = np.empty(shape, dtype)
        for idx in np.ndindex(arr.shape):
            arr[idx] = 1
        return arr

    res = context.compile_internal(builder, ones, sig, args)
    return impl_ret_new_ref(context, builder, sig.return_type, res)

@lower_builtin(np.ones_like, types.Any)
def numpy_ones_like_nd(context, builder, sig, args):

    def ones_like(arr):
        arr = np.empty_like(arr)
        for idx in np.ndindex(arr.shape):
            arr[idx] = 1
        return arr

    res = context.compile_internal(builder, ones_like, sig, args)
    return impl_ret_new_ref(context, builder, sig.return_type, res)

@lower_builtin(np.ones_like, types.Any, types.DTypeSpec)
def numpy_ones_like_dtype_nd(context, builder, sig, args):

    def ones_like(arr, dtype):
        arr = np.empty_like(arr, dtype)
        for idx in np.ndindex(arr.shape):
            arr[idx] = 1
        return arr

    res = context.compile_internal(builder, ones_like, sig, args)
    return impl_ret_new_ref(context, builder, sig.return_type, res)


@lower_builtin(np.identity, types.Integer)
def numpy_identity(context, builder, sig, args):

    def identity(n):
        arr = np.zeros((n, n))
        for i in range(n):
            arr[i, i] = 1
        return arr

    res = context.compile_internal(builder, identity, sig, args)
    return impl_ret_new_ref(context, builder, sig.return_type, res)

@lower_builtin(np.identity, types.Integer, types.DTypeSpec)
def numpy_identity(context, builder, sig, args):

    def identity(n, dtype):
        arr = np.zeros((n, n), dtype)
        for i in range(n):
            arr[i, i] = 1
        return arr

    res = context.compile_internal(builder, identity, sig, args)
    return impl_ret_new_ref(context, builder, sig.return_type, res)


@lower_builtin(np.eye, types.Integer)
def numpy_eye(context, builder, sig, args):

    def eye(n):
        return np.identity(n)

    res = context.compile_internal(builder, eye, sig, args)
    return impl_ret_new_ref(context, builder, sig.return_type, res)

@lower_builtin(np.eye, types.Integer, types.Integer)
def numpy_eye(context, builder, sig, args):

    def eye(n, m):
        return np.eye(n, m, 0, np.float64)

    res = context.compile_internal(builder, eye, sig, args)
    return impl_ret_new_ref(context, builder, sig.return_type, res)

@lower_builtin(np.eye, types.Integer, types.Integer,
           types.Integer)
def numpy_eye(context, builder, sig, args):

    def eye(n, m, k):
        return np.eye(n, m, k, np.float64)

    res = context.compile_internal(builder, eye, sig, args)
    return impl_ret_new_ref(context, builder, sig.return_type, res)

@lower_builtin(np.eye, types.Integer, types.Integer,
           types.Integer, types.DTypeSpec)
def numpy_eye(context, builder, sig, args):

    def eye(n, m, k, dtype):
        arr = np.zeros((n, m), dtype)
        if k >= 0:
            d = min(n, m - k)
            for i in range(d):
                arr[i, i + k] = 1
        else:
            d = min(n + k, m)
            for i in range(d):
                arr[i - k, i] = 1
        return arr

    res = context.compile_internal(builder, eye, sig, args)
    return impl_ret_new_ref(context, builder, sig.return_type, res)

@lower_builtin(np.diag, types.Array)
def numpy_diag(context, builder, sig, args):
    def diag_impl(val):
        return np.diag(val, k=0)
    return context.compile_internal(builder, diag_impl, sig, args)

@lower_builtin(np.diag, types.Array, types.Integer)
def numpy_diag_kwarg(context, builder, sig, args):
    arg = sig.args[0]
    if arg.ndim == 1:
        # vector context
        def diag_impl(arr, k=0):
            s = arr.shape
            n = s[0] + abs(k)
            ret = np.zeros((n, n), arr.dtype)
            if k >= 0:
                for i in range(n - k):
                    ret[i, k + i] = arr[i]
            else:
                for i in range(n + k):
                    ret[i - k, i] = arr[i]
            return ret
    elif arg.ndim == 2:
        # matrix context
        def diag_impl(arr, k=0):
            #Will return arr.diagonal(v, k) when axis args are supported
            rows, cols = arr.shape
            r = rows
            c = cols
            if k < 0:
                rows = rows + k
            if k > 0:
                cols = cols - k
            n = max(min(rows, cols), 0)
            ret = np.empty(n, arr.dtype)
            if k >= 0:
                for i in range(n):
                    ret[i] = arr[i, k + i]
            else:
                for i in range(n):
                    ret[i] = arr[i - k, i]
            return ret
    else:
        #invalid input
        raise ValueError("Input must be 1- or 2-d.")

    res = context.compile_internal(builder, diag_impl, sig, args)
    return impl_ret_new_ref(context, builder, sig.return_type, res)

@lower_builtin(np.take, types.Array, types.Integer)
@lower_builtin('array.take', types.Array, types.Integer)
def numpy_take_1(context, builder, sig, args):

    def take_impl(a, indices):
        if indices > (a.size - 1) or indices < -a.size:
            raise IndexError("Index out of bounds")
        return a.ravel()[np.int(indices)]

    res = context.compile_internal(builder, take_impl, sig, args)
    return impl_ret_new_ref(context, builder, sig.return_type, res)

@lower_builtin('array.take', types.Array, types.Array)
@lower_builtin(np.take, types.Array, types.Array)
def numpy_take_2(context, builder, sig, args):

    F_order = sig.args[1].layout == 'F'

    def take_impl(a, indices):
        ret = np.empty(indices.size, dtype=a.dtype)
        if F_order:
            walker = indices.copy() # get C order
        else:
            walker = indices
        it = np.nditer(walker)
        i = 0
        flat = a.ravel()
        for x in it:
            if x > (a.size - 1) or x < -a.size:
                raise IndexError("Index out of bounds")
            ret[i] = flat[x]
            i = i + 1
        return ret.reshape(indices.shape)

    res = context.compile_internal(builder, take_impl, sig, args)
    return impl_ret_new_ref(context, builder, sig.return_type, res)

@lower_builtin('array.take', types.Array, types.List)
@lower_builtin(np.take, types.Array, types.List)
@lower_builtin('array.take', types.Array, types.BaseTuple)
@lower_builtin(np.take, types.Array, types.BaseTuple)
def numpy_take_3(context, builder, sig, args):

    def take_impl(a, indices):
        convert = np.array(indices)
        ret = np.empty(convert.size, dtype=a.dtype)
        it = np.nditer(convert)
        i = 0
        flat = a.ravel()
        for x in it:
            if x > (a.size - 1) or x < -a.size:
                raise IndexError("Index out of bounds")
            ret[i] = flat[x]
            i = i + 1
        return ret.reshape(convert.shape)

    res = context.compile_internal(builder, take_impl, sig, args)
    return impl_ret_new_ref(context, builder, sig.return_type, res)


@lower_builtin(np.arange, types.Number)
def numpy_arange_1(context, builder, sig, args):
    dtype = as_dtype(sig.return_type.dtype)

    def arange(stop):
        return np.arange(0, stop, 1, dtype)

    res = context.compile_internal(builder, arange, sig, args)
    return impl_ret_new_ref(context, builder, sig.return_type, res)

@lower_builtin(np.arange, types.Number, types.Number)
def numpy_arange_2(context, builder, sig, args):
    dtype = as_dtype(sig.return_type.dtype)

    def arange(start, stop):
        return np.arange(start, stop, 1, dtype)

    res = context.compile_internal(builder, arange, sig, args)
    return impl_ret_new_ref(context, builder, sig.return_type, res)


@lower_builtin(np.arange, types.Number, types.Number,
           types.Number)
def numpy_arange_3(context, builder, sig, args):
    dtype = as_dtype(sig.return_type.dtype)

    def arange(start, stop, step):
        return np.arange(start, stop, step, dtype)

    res = context.compile_internal(builder, arange, sig, args)
    return impl_ret_new_ref(context, builder, sig.return_type, res)

@lower_builtin(np.arange, types.Number, types.Number,
           types.Number, types.DTypeSpec)
def numpy_arange_4(context, builder, sig, args):

    if any(isinstance(a, types.Complex) for a in sig.args):
        def arange(start, stop, step, dtype):
            nitems_c = (stop - start) / step
            nitems_r = math.ceil(nitems_c.real)
            nitems_i = math.ceil(nitems_c.imag)
            nitems = max(min(nitems_i, nitems_r), 0)
            arr = np.empty(nitems, dtype)
            val = start
            for i in range(nitems):
                arr[i] = val
                val += step
            return arr
    else:
        def arange(start, stop, step, dtype):
            nitems_r = math.ceil((stop - start) / step)
            nitems = max(nitems_r, 0)
            arr = np.empty(nitems, dtype)
            val = start
            for i in range(nitems):
                arr[i] = val
                val += step
            return arr

    res = context.compile_internal(builder, arange, sig, args,
                                   locals={'nitems': types.intp})
    return impl_ret_new_ref(context, builder, sig.return_type, res)

@lower_builtin(np.linspace, types.Number, types.Number)
def numpy_linspace_2(context, builder, sig, args):

    def linspace(start, stop):
        return np.linspace(start, stop, 50)

    res = context.compile_internal(builder, linspace, sig, args)
    return impl_ret_new_ref(context, builder, sig.return_type, res)

@lower_builtin(np.linspace, types.Number, types.Number,
           types.Integer)
def numpy_linspace_3(context, builder, sig, args):
    dtype = as_dtype(sig.return_type.dtype)

    def linspace(start, stop, num):
        arr = np.empty(num, dtype)
        div = num - 1
        delta = stop - start
        arr[0] = start
        for i in range(1, num):
            arr[i] = start + delta * (i / div)
        return arr

    res = context.compile_internal(builder, linspace, sig, args)
    return impl_ret_new_ref(context, builder, sig.return_type, res)


def _array_copy(context, builder, sig, args):
    """
    Array copy.
    """
    arytype = sig.args[0]
    ary = make_array(arytype)(context, builder, value=args[0])
    shapes = cgutils.unpack_tuple(builder, ary.shape)

    rettype = sig.return_type
    ret = _empty_nd_impl(context, builder, rettype, shapes)

    src_data = ary.data
    dest_data = ret.data

    assert rettype.layout in "CF"
    if arytype.layout == rettype.layout:
        # Fast path: memcpy
        cgutils.raw_memcpy(builder, dest_data, src_data, ary.nitems,
                           ary.itemsize, align=1)

    else:
        src_strides = cgutils.unpack_tuple(builder, ary.strides)
        dest_strides = cgutils.unpack_tuple(builder, ret.strides)
        intp_t = context.get_value_type(types.intp)

        with cgutils.loop_nest(builder, shapes, intp_t) as indices:
            src_ptr = cgutils.get_item_pointer2(builder, src_data,
                                                shapes, src_strides,
                                                arytype.layout, indices)
            dest_ptr = cgutils.get_item_pointer2(builder, dest_data,
                                                 shapes, dest_strides,
                                                 rettype.layout, indices)
            builder.store(builder.load(src_ptr), dest_ptr)

    return impl_ret_new_ref(context, builder, sig.return_type, ret._getvalue())


@lower_builtin("array.copy", types.Array)
def array_copy(context, builder, sig, args):
    return _array_copy(context, builder, sig, args)

@lower_builtin(np.copy, types.Array)
def numpy_copy(context, builder, sig, args):
    return _array_copy(context, builder, sig, args)


def _as_layout_array(context, builder, sig, args, output_layout):
    """
    Common logic for layout conversion function;
    e.g. ascontiguousarray and asfortranarray
    """
    retty = sig.return_type
    aryty = sig.args[0]
    assert retty.layout == output_layout, 'return-type has incorrect layout'

    if aryty.ndim == 0:
        # 0-dim input => asfortranarray() returns a 1-dim array
        assert retty.ndim == 1
        ary = make_array(aryty)(context, builder, value=args[0])
        ret = make_array(retty)(context, builder)

        shape = context.get_constant(types.UniTuple(types.intp, 1), (1,))
        strides = context.make_tuple(builder,
                                     types.UniTuple(types.intp, 1),
                                     (ary.itemsize,))
        populate_array(ret, ary.data, shape, strides, ary.itemsize,
                       ary.meminfo, ary.parent)
        return impl_ret_borrowed(context, builder, retty, ret._getvalue())

    elif (retty.layout == aryty.layout
        or (aryty.ndim == 1 and aryty.layout in 'CF')):
        # 1-dim contiguous input => return the same array
        return impl_ret_borrowed(context, builder, retty, args[0])

    else:
        if aryty.layout == 'A':
            # There's still chance the array is in contiguous layout,
            # just that we don't know at compile time.
            # We can do a runtime check.

            # Prepare and call is_contiguous or is_fortran
            assert output_layout in 'CF'
            check_func = is_contiguous if output_layout == 'C' else is_fortran
            is_contig = _call_contiguous_check(check_func, context, builder, aryty, args[0])
            with builder.if_else(is_contig) as (then, orelse):
                # If the array is already contiguous, just return it
                with then:
                    out_then = impl_ret_borrowed(context, builder, retty,
                                                 args[0])
                    then_blk = builder.block
                # Otherwise, copy to a new contiguous region
                with orelse:
                    out_orelse = _array_copy(context, builder, sig, args)
                    orelse_blk = builder.block
            # Phi node for the return value
            ret_phi = builder.phi(out_then.type)
            ret_phi.add_incoming(out_then, then_blk)
            ret_phi.add_incoming(out_orelse, orelse_blk)
            return ret_phi

        else:
            # Return a copy with the right layout
            return _array_copy(context, builder, sig, args)


@lower_builtin(np.asfortranarray, types.Array)
def array_asfortranarray(context, builder, sig, args):
    return _as_layout_array(context, builder, sig, args, output_layout='F')


@lower_builtin(np.ascontiguousarray, types.Array)
def array_ascontiguousarray(context, builder, sig, args):
    return _as_layout_array(context, builder, sig, args, output_layout='C')


@lower_builtin("array.astype", types.Array, types.DTypeSpec)
def array_astype(context, builder, sig, args):
    arytype = sig.args[0]
    ary = make_array(arytype)(context, builder, value=args[0])
    shapes = cgutils.unpack_tuple(builder, ary.shape)

    rettype = sig.return_type
    ret = _empty_nd_impl(context, builder, rettype, shapes)

    src_data = ary.data
    dest_data = ret.data

    src_strides = cgutils.unpack_tuple(builder, ary.strides)
    dest_strides = cgutils.unpack_tuple(builder, ret.strides)
    intp_t = context.get_value_type(types.intp)

    with cgutils.loop_nest(builder, shapes, intp_t) as indices:
        src_ptr = cgutils.get_item_pointer2(builder, src_data,
                                            shapes, src_strides,
                                            arytype.layout, indices)
        dest_ptr = cgutils.get_item_pointer2(builder, dest_data,
                                             shapes, dest_strides,
                                             rettype.layout, indices)
        item = load_item(context, builder, arytype, src_ptr)
        item = context.cast(builder, item, arytype.dtype, rettype.dtype)
        store_item(context, builder, rettype, item, dest_ptr)

    return impl_ret_new_ref(context, builder, sig.return_type, ret._getvalue())


@lower_builtin(np.frombuffer, types.Buffer)
@lower_builtin(np.frombuffer, types.Buffer, types.DTypeSpec)
def np_frombuffer(context, builder, sig, args):
    bufty = sig.args[0]
    aryty = sig.return_type

    buf = make_array(bufty)(context, builder, value=args[0])
    out_ary_ty = make_array(aryty)
    out_ary = out_ary_ty(context, builder)
    out_datamodel = out_ary._datamodel

    itemsize = get_itemsize(context, aryty)
    ll_itemsize = lc.Constant.int(buf.itemsize.type, itemsize)
    nbytes = builder.mul(buf.nitems, buf.itemsize)

    # Check that the buffer size is compatible
    rem = builder.srem(nbytes, ll_itemsize)
    is_incompatible = cgutils.is_not_null(builder, rem)
    with builder.if_then(is_incompatible, likely=False):
        msg = "buffer size must be a multiple of element size"
        context.call_conv.return_user_exc(builder, ValueError, (msg,))

    shape = cgutils.pack_array(builder, [builder.sdiv(nbytes, ll_itemsize)])
    strides = cgutils.pack_array(builder, [ll_itemsize])
    data = builder.bitcast(buf.data,
                           context.get_value_type(out_datamodel.get_type('data')))

    populate_array(out_ary,
                   data=data,
                   shape=shape,
                   strides=strides,
                   itemsize=ll_itemsize,
                   meminfo=buf.meminfo,
                   parent=buf.parent,)

    res = out_ary._getvalue()
    return impl_ret_borrowed(context, builder, sig.return_type, res)


@lower_builtin(carray, types.Any, types.Any)
@lower_builtin(carray, types.Any, types.Any, types.DTypeSpec)
@lower_builtin(farray, types.Any, types.Any)
@lower_builtin(farray, types.Any, types.Any, types.DTypeSpec)
def np_cfarray(context, builder, sig, args):
    """
    numba.numpy_support.carray(...) and
    numba.numpy_support.farray(...).
    """
    ptrty, shapety = sig.args[:2]
    ptr, shape = args[:2]

    aryty = sig.return_type
    dtype = aryty.dtype
    assert aryty.layout in 'CF'

    out_ary = make_array(aryty)(context, builder)

    itemsize = get_itemsize(context, aryty)
    ll_itemsize = cgutils.intp_t(itemsize)

    if isinstance(shapety, types.BaseTuple):
        shapes = cgutils.unpack_tuple(builder, shape)
    else:
        shapety = (shapety,)
        shapes = (shape,)
    shapes = [context.cast(builder, value, fromty, types.intp)
              for fromty, value in zip(shapety, shapes)]

    off = ll_itemsize
    strides = []
    if aryty.layout == 'F':
        for s in shapes:
            strides.append(off)
            off = builder.mul(off, s)
    else:
        for s in reversed(shapes):
            strides.append(off)
            off = builder.mul(off, s)
        strides.reverse()

    data = builder.bitcast(ptr,
                           context.get_data_type(aryty.dtype).as_pointer())

    populate_array(out_ary,
                   data=data,
                   shape=shapes,
                   strides=strides,
                   itemsize=ll_itemsize,
                   # Array is not memory-managed
                   meminfo=None,
                   )

    res = out_ary._getvalue()
    return impl_ret_new_ref(context, builder, sig.return_type, res)


def _get_seq_size(context, builder, seqty, seq):
    if isinstance(seqty, types.BaseTuple):
        return context.get_constant(types.intp, len(seqty))
    elif isinstance(seqty, types.Sequence):
        len_impl = context.get_function(len, signature(types.intp, seqty,))
        return len_impl(builder, (seq,))
    else:
        assert 0

def _get_borrowing_getitem(context, seqty):
    """
    Return a getitem() implementation that doesn't incref its result.
    """
    retty = seqty.dtype
    getitem_impl = context.get_function('getitem',
                                        signature(retty, seqty, types.intp))
    def wrap(builder, args):
        ret = getitem_impl(builder, args)
        if context.enable_nrt:
            context.nrt.decref(builder, retty, ret)
        return ret

    return wrap


def compute_sequence_shape(context, builder, ndim, seqty, seq):
    """
    Compute the likely shape of a nested sequence (possibly 0d).
    """
    intp_t = context.get_value_type(types.intp)
    zero = Constant.int(intp_t, 0)

    def get_first_item(seqty, seq):
        if isinstance(seqty, types.BaseTuple):
            if len(seqty) == 0:
                return None, None
            else:
                return seqty[0], builder.extract_value(seq, 0)
        else:
            getitem_impl = _get_borrowing_getitem(context, seqty)
            return seqty.dtype, getitem_impl(builder, (seq, zero))

    # Compute shape by traversing the first element of each nested
    # sequence
    shapes = []
    innerty, inner = seqty, seq

    for i in range(ndim):
        shapes.append(_get_seq_size(context, builder, innerty, inner))
        innerty, inner = get_first_item(innerty, inner)

    return tuple(shapes)


def check_sequence_shape(context, builder, seqty, seq, shapes):
    """
    Check the nested sequence matches the given *shapes*.
    """
    intp_t = context.get_value_type(types.intp)

    def _fail():
        context.call_conv.return_user_exc(builder, ValueError,
                                          ("incompatible sequence shape",))

    def check_seq_size(seqty, seq, shapes):
        if len(shapes) == 0:
            return

        size = _get_seq_size(context, builder, seqty, seq)
        expected = shapes[0]
        mismatch = builder.icmp_signed('!=', size, expected)
        with builder.if_then(mismatch, likely=False):
            _fail()

        if len(shapes) == 1:
            return

        if isinstance(seqty, types.Sequence):
            getitem_impl = _get_borrowing_getitem(context, seqty)
            with cgutils.for_range(builder, size) as loop:
                innerty = seqty.dtype
                inner = getitem_impl(builder, (seq, loop.index))
                check_seq_size(innerty, inner, shapes[1:])

        elif isinstance(seqty, types.BaseTuple):
            for i in range(len(seqty)):
                innerty = seqty[i]
                inner = builder.extract_value(seq, i)
                check_seq_size(innerty, inner, shapes[1:])

        else:
            assert 0, seqty

    check_seq_size(seqty, seq, shapes)


def assign_sequence_to_array(context, builder, data, shapes, strides,
                             arrty, seqty, seq):
    """
    Assign a nested sequence contents to an array.  The shape must match
    the sequence's structure.
    """

    def assign_item(indices, valty, val):
        ptr = cgutils.get_item_pointer2(builder, data, shapes, strides,
                                        arrty.layout, indices, wraparound=False)
        val = context.cast(builder, val, valty, arrty.dtype)
        store_item(context, builder, arrty, val, ptr)

    def assign(seqty, seq, shapes, indices):
        if len(shapes) == 0:
            assert not isinstance(seqty, (types.Sequence, types.BaseTuple))
            assign_item(indices, seqty, seq)
            return

        size = shapes[0]

        if isinstance(seqty, types.Sequence):
            getitem_impl = _get_borrowing_getitem(context, seqty)
            with cgutils.for_range(builder, size) as loop:
                innerty = seqty.dtype
                inner = getitem_impl(builder, (seq, loop.index))
                assign(innerty, inner, shapes[1:], indices + (loop.index,))

        elif isinstance(seqty, types.BaseTuple):
            for i in range(len(seqty)):
                innerty = seqty[i]
                inner = builder.extract_value(seq, i)
                index = context.get_constant(types.intp, i)
                assign(innerty, inner, shapes[1:], indices + (index,))

        else:
            assert 0, seqty

    assign(seqty, seq, shapes, ())


@lower_builtin(np.array, types.Any)
@lower_builtin(np.array, types.Any, types.DTypeSpec)
def np_array(context, builder, sig, args):
    arrty = sig.return_type
    ndim = arrty.ndim
    seqty = sig.args[0]
    seq = args[0]

    shapes = compute_sequence_shape(context, builder, ndim, seqty, seq)
    assert len(shapes) == ndim

    check_sequence_shape(context, builder, seqty, seq, shapes)
    arr = _empty_nd_impl(context, builder, arrty, shapes)
    assign_sequence_to_array(context, builder, arr.data, shapes, arr.strides,
                             arrty, seqty, seq)

    return impl_ret_new_ref(context, builder, sig.return_type, arr._getvalue())


def _normalize_axis(context, builder, func_name, ndim, axis):
    zero = axis.type(0)
    ll_ndim = axis.type(ndim)

    # Normalize negative axis
    is_neg_axis = builder.icmp_signed('<', axis, zero)
    axis = builder.select(is_neg_axis, builder.add(axis, ll_ndim), axis)

    # Check axis for bounds
    axis_out_of_bounds = builder.or_(
        builder.icmp_signed('<', axis, zero),
        builder.icmp_signed('>=', axis, ll_ndim))
    with builder.if_then(axis_out_of_bounds, likely=False):
        msg = "%s(): axis out of bounds" % func_name
        context.call_conv.return_user_exc(builder, IndexError, (msg,))

    return axis


def _insert_axis_in_shape(context, builder, orig_shape, ndim, axis):
    """
    Compute shape with the new axis inserted
    e.g. given original shape (2, 3, 4) and axis=2,
    the returned new shape is (2, 3, 1, 4).
    """
    assert len(orig_shape) == ndim - 1

    ll_shty = ir.ArrayType(cgutils.intp_t, ndim)
    shapes = cgutils.alloca_once(builder, ll_shty)

    one = cgutils.intp_t(1)

    # 1. copy original sizes at appropriate places
    for dim in range(ndim - 1):
        ll_dim = cgutils.intp_t(dim)
        after_axis = builder.icmp_signed('>=', ll_dim, axis)
        sh = orig_shape[dim]
        idx = builder.select(after_axis,
                             builder.add(ll_dim, one),
                             ll_dim)
        builder.store(sh, cgutils.gep_inbounds(builder, shapes, 0, idx))

    # 2. insert new size (1) at axis dimension
    builder.store(one, cgutils.gep_inbounds(builder, shapes, 0, axis))

    return cgutils.unpack_tuple(builder, builder.load(shapes))


def _insert_axis_in_strides(context, builder, orig_strides, ndim, axis):
    """
    Same as _insert_axis_in_shape(), but with a strides array.
    """
    assert len(orig_strides) == ndim - 1

    ll_shty = ir.ArrayType(cgutils.intp_t, ndim)
    strides = cgutils.alloca_once(builder, ll_shty)

    one = cgutils.intp_t(1)
    zero = cgutils.intp_t(0)

    # 1. copy original strides at appropriate places
    for dim in range(ndim - 1):
        ll_dim = cgutils.intp_t(dim)
        after_axis = builder.icmp_signed('>=', ll_dim, axis)
        idx = builder.select(after_axis,
                             builder.add(ll_dim, one),
                             ll_dim)
        builder.store(orig_strides[dim],
                      cgutils.gep_inbounds(builder, strides, 0, idx))

    # 2. insert new stride at axis dimension
    # (the value is indifferent for a 1-sized dimension, we use 0)
    builder.store(zero, cgutils.gep_inbounds(builder, strides, 0, axis))

    return cgutils.unpack_tuple(builder, builder.load(strides))


def expand_dims(context, builder, sig, args, axis):
    """
    np.expand_dims() with the given axis.
    """
    retty = sig.return_type
    ndim = retty.ndim
    arrty = sig.args[0]

    arr = make_array(arrty)(context, builder, value=args[0])
    ret = make_array(retty)(context, builder)

    shapes = cgutils.unpack_tuple(builder, arr.shape)
    strides = cgutils.unpack_tuple(builder, arr.strides)

    new_shapes = _insert_axis_in_shape(context, builder, shapes, ndim, axis)
    new_strides = _insert_axis_in_strides(context, builder, strides, ndim, axis)

    populate_array(ret,
                   data=arr.data,
                   shape=new_shapes,
                   strides=new_strides,
                   itemsize=arr.itemsize,
                   meminfo=arr.meminfo,
                   parent=arr.parent)

    return ret._getvalue()


@lower_builtin(np.expand_dims, types.Array, types.Integer)
def np_expand_dims(context, builder, sig, args):
    axis = context.cast(builder, args[1], sig.args[1], types.intp)
    axis = _normalize_axis(context, builder, "np.expand_dims",
                           sig.return_type.ndim, axis)

    ret = expand_dims(context, builder, sig, args, axis)
    return impl_ret_borrowed(context, builder, sig.return_type, ret)


def _atleast_nd(context, builder, sig, args, transform):
    arrtys = sig.args
    arrs = args

    if isinstance(sig.return_type, types.BaseTuple):
        rettys = list(sig.return_type)
    else:
        rettys = [sig.return_type]
    assert len(rettys) == len(arrtys)

    rets = [transform(context, builder, arr, arrty, retty)
            for arr, arrty, retty in zip(arrs, arrtys, rettys)]

    if isinstance(sig.return_type, types.BaseTuple):
        ret = context.make_tuple(builder, sig.return_type, rets)
    else:
        ret = rets[0]
    return impl_ret_borrowed(context, builder, sig.return_type, ret)


def _atleast_nd_transform(min_ndim, axes):
    """
    Return a callback successively inserting 1-sized dimensions at the
    following axes.
    """
    assert min_ndim == len(axes)

    def transform(context, builder, arr, arrty, retty):
        for i in range(min_ndim):
            ndim = i + 1
            if arrty.ndim < ndim:
                axis = cgutils.intp_t(axes[i])
                newarrty = arrty.copy(ndim=arrty.ndim + 1)
                arr = expand_dims(context, builder,
                                  typing.signature(newarrty, arrty), (arr,),
                                  axis)
                arrty = newarrty

        return arr

    return transform


@lower_builtin(np.atleast_1d, types.VarArg(types.Array))
def np_atleast_1d(context, builder, sig, args):
    transform = _atleast_nd_transform(1, [0])

    return _atleast_nd(context, builder, sig, args, transform)

@lower_builtin(np.atleast_2d, types.VarArg(types.Array))
def np_atleast_2d(context, builder, sig, args):
    transform = _atleast_nd_transform(2, [0, 0])

    return _atleast_nd(context, builder, sig, args, transform)

@lower_builtin(np.atleast_3d, types.VarArg(types.Array))
def np_atleast_2d(context, builder, sig, args):
    transform = _atleast_nd_transform(3, [0, 0, 2])

    return _atleast_nd(context, builder, sig, args, transform)


def _do_concatenate(context, builder, axis,
                    arrtys, arrs, arr_shapes, arr_strides,
                    retty, ret_shapes):
    """
    Concatenate arrays along the given axis.
    """
    assert len(arrtys) == len(arrs) == len(arr_shapes) == len(arr_strides)

    zero = cgutils.intp_t(0)

    # Allocate return array
    ret = _empty_nd_impl(context, builder, retty, ret_shapes)
    ret_strides = cgutils.unpack_tuple(builder, ret.strides)

    # Compute the offset by which to bump the destination pointer
    # after copying each input array.
    # Morally, we need to copy each input array at different start indices
    # into the destination array; bumping the destination pointer
    # is simply easier than offsetting all destination indices.
    copy_offsets = []

    for arr_sh in arr_shapes:
        # offset = ret_strides[axis] * input_shape[axis]
        offset = zero
        for dim, (size, stride) in enumerate(zip(arr_sh, ret_strides)):
            is_axis = builder.icmp_signed('==', axis.type(dim), axis)
            addend = builder.mul(size, stride)
            offset = builder.select(is_axis,
                                    builder.add(offset, addend),
                                    offset)
        copy_offsets.append(offset)

    # Copy input arrays into the return array
    ret_data = ret.data

    for arrty, arr, arr_sh, arr_st, offset in zip(arrtys, arrs, arr_shapes,
                                                  arr_strides, copy_offsets):
        arr_data = arr.data

        # Do the copy loop
        # Note the loop nesting is optimized for the destination layout
        loop_nest = cgutils.loop_nest(builder, arr_sh, cgutils.intp_t,
                                      order=retty.layout)

        with loop_nest as indices:
            src_ptr = cgutils.get_item_pointer2(builder, arr_data,
                                                arr_sh, arr_st,
                                                arrty.layout, indices)
            val = load_item(context, builder, arrty, src_ptr)
            val = context.cast(builder, val, arrty.dtype, retty.dtype)
            dest_ptr = cgutils.get_item_pointer2(builder, ret_data,
                                                 ret_shapes, ret_strides,
                                                 retty.layout, indices)
            store_item(context, builder, retty, val, dest_ptr)

        # Bump destination pointer
        ret_data = cgutils.pointer_add(builder, ret_data, offset)

    return ret


def _np_concatenate(context, builder, arrtys, arrs, retty, axis):
    ndim = retty.ndim

    zero = cgutils.intp_t(0)

    arrs = [make_array(aty)(context, builder, value=a)
            for aty, a in zip(arrtys, arrs)]

    axis = _normalize_axis(context, builder, "np.concatenate", ndim, axis)

    # Get input shapes
    arr_shapes = [cgutils.unpack_tuple(builder, arr.shape) for arr in arrs]
    arr_strides = [cgutils.unpack_tuple(builder, arr.strides) for arr in arrs]

    # Compute return shape:
    # - the dimension for the concatenation axis is summed over all inputs
    # - other dimensions must match exactly for each input
    ret_shapes = [cgutils.alloca_once_value(builder, sh)
                  for sh in arr_shapes[0]]

    for dim in range(ndim):
        is_axis = builder.icmp_signed('==', axis.type(dim), axis)
        ret_shape_ptr = ret_shapes[dim]
        ret_sh = builder.load(ret_shape_ptr)
        other_shapes = [sh[dim] for sh in arr_shapes[1:]]

        with builder.if_else(is_axis) as (on_axis, on_other_dim):
            with on_axis:
                sh = functools.reduce(
                    builder.add,
                    other_shapes + [ret_sh])
                builder.store(sh, ret_shape_ptr)

            with on_other_dim:
                is_ok = cgutils.true_bit
                for sh in other_shapes:
                    is_ok = builder.and_(is_ok,
                                         builder.icmp_signed('==', sh, ret_sh))
                with builder.if_then(builder.not_(is_ok), likely=False):
                    context.call_conv.return_user_exc(
                        builder, ValueError,
                        ("np.concatenate(): input sizes over dimension %d do not match" % dim,))

    ret_shapes = [builder.load(sh) for sh in ret_shapes]

    ret = _do_concatenate(context, builder, axis,
                          arrtys, arrs, arr_shapes, arr_strides,
                          retty, ret_shapes)
    return impl_ret_new_ref(context, builder, retty, ret._getvalue())


def _np_stack(context, builder, arrtys, arrs, retty, axis):
    ndim = retty.ndim

    zero = cgutils.intp_t(0)
    one = cgutils.intp_t(1)
    ll_ndim = cgutils.intp_t(ndim)
    ll_narrays = cgutils.intp_t(len(arrs))

    arrs = [make_array(aty)(context, builder, value=a)
            for aty, a in zip(arrtys, arrs)]

    axis = _normalize_axis(context, builder, "np.stack", ndim, axis)

    # Check input arrays have the same shape
    orig_shape = cgutils.unpack_tuple(builder, arrs[0].shape)

    for arr in arrs[1:]:
        is_ok = cgutils.true_bit
        for sh, orig_sh in zip(cgutils.unpack_tuple(builder, arr.shape),
                               orig_shape):
            is_ok = builder.and_(is_ok, builder.icmp_signed('==', sh, orig_sh))
            with builder.if_then(builder.not_(is_ok), likely=False):
                context.call_conv.return_user_exc(
                    builder, ValueError,
                    ("np.stack(): all input arrays must have the same shape",))

    orig_strides = [cgutils.unpack_tuple(builder, arr.strides) for arr in arrs]

    # Compute input shapes and return shape with the new axis inserted
    # e.g. given 5 input arrays of shape (2, 3, 4) and axis=1,
    # corrected input shape is (2, 1, 3, 4) and return shape is (2, 5, 3, 4).
    ll_shty = ir.ArrayType(cgutils.intp_t, ndim)

    input_shapes = cgutils.alloca_once(builder, ll_shty)
    ret_shapes = cgutils.alloca_once(builder, ll_shty)

    # 1. copy original sizes at appropriate places
    for dim in range(ndim - 1):
        ll_dim = cgutils.intp_t(dim)
        after_axis = builder.icmp_signed('>=', ll_dim, axis)
        sh = orig_shape[dim]
        idx = builder.select(after_axis,
                             builder.add(ll_dim, one),
                             ll_dim)
        builder.store(sh, cgutils.gep_inbounds(builder, input_shapes, 0, idx))
        builder.store(sh, cgutils.gep_inbounds(builder, ret_shapes, 0, idx))

    # 2. insert new size at axis dimension
    builder.store(one, cgutils.gep_inbounds(builder, input_shapes, 0, axis))
    builder.store(ll_narrays, cgutils.gep_inbounds(builder, ret_shapes, 0, axis))

    input_shapes = [cgutils.unpack_tuple(builder, builder.load(input_shapes))] * len(arrs)
    ret_shapes = cgutils.unpack_tuple(builder, builder.load(ret_shapes))

    # Compute input strides for each array with the new axis inserted
    input_strides = [cgutils.alloca_once(builder, ll_shty)
                     for i in range(len(arrs))]

    # 1. copy original strides at appropriate places
    for dim in range(ndim - 1):
        ll_dim = cgutils.intp_t(dim)
        after_axis = builder.icmp_signed('>=', ll_dim, axis)
        idx = builder.select(after_axis,
                             builder.add(ll_dim, one),
                             ll_dim)
        for i in range(len(arrs)):
            builder.store(orig_strides[i][dim],
                          cgutils.gep_inbounds(builder, input_strides[i], 0, idx))

    # 2. insert new stride at axis dimension
    # (the value is indifferent for a 1-sized dimension, we put 0)
    for i in range(len(arrs)):
        builder.store(zero, cgutils.gep_inbounds(builder, input_strides[i], 0, axis))

    input_strides = [cgutils.unpack_tuple(builder, builder.load(st))
                     for st in input_strides]

    # Create concatenated array
    ret = _do_concatenate(context, builder, axis,
                          arrtys, arrs, input_shapes, input_strides,
                          retty, ret_shapes)
    return impl_ret_new_ref(context, builder, retty, ret._getvalue())



@lower_builtin(np.concatenate, types.BaseTuple)
def np_concatenate(context, builder, sig, args):
    axis = context.get_constant(types.intp, 0)
    return _np_concatenate(context, builder,
                           list(sig.args[0]),
                           cgutils.unpack_tuple(builder, args[0]),
                           sig.return_type,
                           axis)

@lower_builtin(np.concatenate, types.BaseTuple, types.Integer)
def np_concatenate_axis(context, builder, sig, args):
    axis = context.cast(builder, args[1], sig.args[1], types.intp)
    return _np_concatenate(context, builder,
                           list(sig.args[0]),
                           cgutils.unpack_tuple(builder, args[0]),
                           sig.return_type,
                           axis)


@lower_builtin(np.column_stack, types.BaseTuple)
def np_column_stack(context, builder, sig, args):
    orig_arrtys = list(sig.args[0])
    orig_arrs = cgutils.unpack_tuple(builder, args[0])

    arrtys = []
    arrs = []

    axis = context.get_constant(types.intp, 1)

    for arrty, arr in zip(orig_arrtys, orig_arrs):
        if arrty.ndim == 2:
            arrtys.append(arrty)
            arrs.append(arr)
        else:
            # Convert 1d array to 2d column array: np.expand_dims(a, 1)
            assert arrty.ndim == 1
            newty = arrty.copy(ndim=2)
            expand_sig = typing.signature(newty, arrty)
            newarr = expand_dims(context, builder, expand_sig, (arr,), axis)

            arrtys.append(newty)
            arrs.append(newarr)

    return _np_concatenate(context, builder, arrtys, arrs,
                           sig.return_type, axis)


def _np_stack_common(context, builder, sig, args, axis):
    """
    np.stack() with the given axis value.
    """
    return _np_stack(context, builder,
                     list(sig.args[0]),
                     cgutils.unpack_tuple(builder, args[0]),
                     sig.return_type,
                     axis)

if numpy_version >= (1, 10):
    @lower_builtin(np.stack, types.BaseTuple)
    def np_stack(context, builder, sig, args):
        axis = context.get_constant(types.intp, 0)
        return _np_stack_common(context, builder, sig, args, axis)

    @lower_builtin(np.stack, types.BaseTuple, types.Integer)
    def np_stack_axis(context, builder, sig, args):
        axis = context.cast(builder, args[1], sig.args[1], types.intp)
        return _np_stack_common(context, builder, sig, args, axis)


@lower_builtin(np.hstack, types.BaseTuple)
def np_hstack(context, builder, sig, args):
    tupty = sig.args[0]
    ndim = tupty[0].ndim

    if ndim == 0:
        # hstack() on 0-d arrays returns a 1-d array
        axis = context.get_constant(types.intp, 0)
        return _np_stack_common(context, builder, sig, args, axis)

    else:
        # As a special case, dimension 0 of 1-dimensional arrays is "horizontal"
        axis = 0 if ndim == 1 else 1

        def np_hstack_impl(arrays):
            return np.concatenate(arrays, axis=axis)

        return context.compile_internal(builder, np_hstack_impl, sig, args)

@lower_builtin(np.vstack, types.BaseTuple)
def np_vstack(context, builder, sig, args):
    tupty = sig.args[0]
    ndim = tupty[0].ndim

    if ndim == 0:
        def np_vstack_impl(arrays):
            return np.expand_dims(np.hstack(arrays), 1)

    elif ndim == 1:
        # np.stack(arrays, axis=0)
        axis = context.get_constant(types.intp, 0)
        return _np_stack_common(context, builder, sig, args, axis)

    else:
        def np_vstack_impl(arrays):
            return np.concatenate(arrays, axis=0)

    return context.compile_internal(builder, np_vstack_impl, sig, args)

@lower_builtin(np.dstack, types.BaseTuple)
def np_dstack(context, builder, sig, args):
    tupty = sig.args[0]
    retty = sig.return_type
    ndim = tupty[0].ndim

    if ndim == 0:
        def np_vstack_impl(arrays):
            return np.hstack(arrays).reshape(1, 1, -1)

        return context.compile_internal(builder, np_vstack_impl, sig, args)

    elif ndim == 1:
        # np.expand_dims(np.stack(arrays, axis=1), axis=0)
        axis = context.get_constant(types.intp, 1)
        stack_retty = retty.copy(ndim=retty.ndim - 1)
        stack_sig = typing.signature(stack_retty, *sig.args)
        stack_ret = _np_stack_common(context, builder, stack_sig, args, axis)

        axis = context.get_constant(types.intp, 0)
        expand_sig = typing.signature(retty, stack_retty)
        return expand_dims(context, builder, expand_sig, (stack_ret,), axis)

    elif ndim == 2:
        # np.stack(arrays, axis=2)
        axis = context.get_constant(types.intp, 2)
        return _np_stack_common(context, builder, sig, args, axis)

    else:
        def np_vstack_impl(arrays):
            return np.concatenate(arrays, axis=2)

        return context.compile_internal(builder, np_vstack_impl, sig, args)

@extending.overload_method(types.Array, 'fill')
def arr_fill(arr, val):

    def fill_impl(arr, val):
        arr[:] = val
        return None

    return fill_impl

# -----------------------------------------------------------------------------
# Sorting

_sorts = {}

def lt_floats(a, b):
    return math.isnan(b) or a < b

def get_sort_func(is_float, is_argsort=False):
    """
    Get a sort implementation of the given kind.
    """
    key = is_float, is_argsort
    try:
        return _sorts[key]
    except KeyError:
        sort = quicksort.make_jit_quicksort(lt=lt_floats if is_float else None,
                                            is_argsort=is_argsort)
        func = _sorts[key] = sort.run_quicksort
        return func


@lower_builtin("array.sort", types.Array)
def array_sort(context, builder, sig, args):
    arytype = sig.args[0]
    sort_func = get_sort_func(is_float=isinstance(arytype.dtype, types.Float))

    def array_sort_impl(arr):
        # Note we clobber the return value
        sort_func(arr)

    return context.compile_internal(builder, array_sort_impl, sig, args)

@lower_builtin(np.sort, types.Array)
def np_sort(context, builder, sig, args):

    def np_sort_impl(a):
        res = a.copy()
        res.sort()
        return res

    return context.compile_internal(builder, np_sort_impl, sig, args)

@lower_builtin("array.argsort", types.Array)
@lower_builtin(np.argsort, types.Array)
def array_argsort(context, builder, sig, args):
    arytype = sig.args[0]
    sort_func = get_sort_func(is_float=isinstance(arytype.dtype, types.Float),
                              is_argsort=True)

    def array_argsort_impl(arr):
        return sort_func(arr)

    return context.compile_internal(builder, array_argsort_impl, sig, args)


# -----------------------------------------------------------------------------
# Implicit cast

@lower_cast(types.Array, types.Array)
def array_to_array(context, builder, fromty, toty, val):
    # Type inference should have prevented illegal array casting.
    assert fromty.mutable != toty.mutable or toty.layout == 'A'
    return val


# -----------------------------------------------------------------------------
# Stride tricks

def reshape_unchecked(a, shape, strides):
    """
    An intrinsic returning a derived array with the given shape and strides.
    """
    raise NotImplementedError

@extending.type_callable(reshape_unchecked)
def type_reshape_unchecked(context):
    def check_shape(shape):
        return (isinstance(shape, types.BaseTuple) and
                all(isinstance(v, types.Integer) for v in shape))

    def typer(a, shape, strides):
        if not isinstance(a, types.Array):
            return
        if not check_shape(shape) or not check_shape(strides):
            return
        if len(shape) != len(strides):
            return
        return a.copy(ndim=len(shape), layout='A')

    return typer

@lower_builtin(reshape_unchecked, types.Array, types.BaseTuple, types.BaseTuple)
def impl_shape_unchecked(context, builder, sig, args):
    aryty = sig.args[0]
    retty = sig.return_type

    ary = make_array(aryty)(context, builder, args[0])
    out = make_array(retty)(context, builder)
    shape = cgutils.unpack_tuple(builder, args[1])
    strides = cgutils.unpack_tuple(builder, args[2])

    populate_array(out,
                   data=ary.data,
                   shape=shape,
                   strides=strides,
                   itemsize=ary.itemsize,
                   meminfo=ary.meminfo,
                   )

    res = out._getvalue()
    return impl_ret_borrowed(context, builder, retty, res)


@extending.overload(np.lib.stride_tricks.as_strided)
def as_strided(x, shape=None, strides=None):
    if shape in (None, types.none):
        @register_jitable
        def get_shape(x, shape):
            return x.shape
    else:
        @register_jitable
        def get_shape(x, shape):
            return shape

    if strides in (None, types.none):
        # When *strides* is not passed, as_strided() does a non-size-checking
        # reshape(), possibly changing the original strides.  This is too
        # cumbersome to support right now, and a Web search shows all example
        # use cases of as_strided() pass explicit *strides*.
        raise NotImplementedError("as_strided() strides argument is mandatory")
    else:
        @register_jitable
        def get_strides(x, strides):
            return strides

    def as_strided_impl(x, shape=None, strides=None):
        x = reshape_unchecked(x, get_shape(x, shape), get_strides(x, strides))
        return x

    return as_strided_impl<|MERGE_RESOLUTION|>--- conflicted
+++ resolved
@@ -1406,13 +1406,13 @@
     return array_T(context, builder, sig.args[0], args[0])
 
 
-<<<<<<< HEAD
 @overload(np.transpose)
 def numpy_transpose(a):
     def np_transpose_impl(a):
         return a.transpose()
     return np_transpose_impl
-=======
+
+
 def permute_arrays(axis, shape, strides):
     if len(axis) != len(set(axis)):
         raise ValueError("repeated axis in transpose")
@@ -1486,7 +1486,6 @@
 def array_transpose_vararg(context, builder, sig, args):
     new_sig, new_args = vararg_to_tuple(context, builder, sig, args)
     return array_transpose_tuple(context, builder, new_sig, new_args)
->>>>>>> 245ccad5
 
 
 @lower_getattr(types.Array, 'T')
