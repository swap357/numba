#include "_pymodule.h"

#include <string.h>
#include <time.h>
#include <assert.h>

#include "_numba_common.h"
#include "_typeof.h"
#include "_hashtable.h"
#include "_devicearray.h"
#include "pyerrors.h"

#define NPY_NO_DEPRECATED_API NPY_1_7_API_VERSION
#include <numpy/ndarrayobject.h>


/* Cached typecodes for basic scalar types */
static int tc_int8;
static int tc_int16;
static int tc_int32;
static int tc_int64;
static int tc_uint8;
static int tc_uint16;
static int tc_uint32;
static int tc_uint64;
static int tc_float32;
static int tc_float64;
static int tc_complex64;
static int tc_complex128;
static int BASIC_TYPECODES[12];

static int tc_intp;

/* The type object for the numba .dispatcher.OmittedArg class
 * that wraps omitted arguments.
 */
static PyObject *omittedarg_type;

static PyObject *typecache;
static PyObject *ndarray_typecache;
static PyObject *structured_dtypes;

static PyObject *str_typeof_pyval = NULL;
static PyObject *str_value = NULL;
static PyObject *str_numba_type = NULL;

/* CUDA device array API */
void **DeviceArray_API;

/*
 * Type fingerprint computation.
 */

typedef struct {
    /* A buffer the fingerprint will be written to */
    char *buf;
    size_t n;
    size_t allocated;
    /* A preallocated buffer, sufficient to fit the fingerprint for most types */
    char static_buf[40];
} string_writer_t;

static void
string_writer_init(string_writer_t *w)
{
    w->buf = w->static_buf;
    w->n = 0;
    w->allocated = sizeof(w->static_buf) / sizeof(unsigned char);
}

static void
string_writer_clear(string_writer_t *w)
{
    if (w->buf != w->static_buf)
        free(w->buf);
}

static void
string_writer_move(string_writer_t *dest, const string_writer_t *src)
{
    dest->n = src->n;
    dest->allocated = src->allocated;
    if (src->buf == src->static_buf) {
        dest->buf = dest->static_buf;
        memcpy(dest->buf, src->buf, src->n);
    }
    else {
        dest->buf = src->buf;
    }
}

/* Ensure at least *bytes* can be appended to the string writer's buffer. */
static int
string_writer_ensure(string_writer_t *w, size_t bytes)
{
    size_t newsize;
    bytes += w->n;
    if (bytes <= w->allocated)
        return 0;
    newsize = (w->allocated << 2) + 1;
    if (newsize < bytes)
        newsize = bytes;
    if (w->buf == w->static_buf)
        w->buf = malloc(newsize);
    else
        w->buf = realloc(w->buf, newsize);
    if (w->buf) {
        w->allocated = newsize;
        return 0;
    }
    else {
        PyErr_NoMemory();
        return -1;
    }
}

static int
string_writer_put_char(string_writer_t *w, unsigned char c)
{
    if (string_writer_ensure(w, 1))
        return -1;
    w->buf[w->n++] = c;
    return 0;
}

static int
string_writer_put_int32(string_writer_t *w, unsigned int v)
{
    if (string_writer_ensure(w, 4))
        return -1;
    w->buf[w->n] = v & 0xff;
    w->buf[w->n + 1] = (v >> 8) & 0xff;
    w->buf[w->n + 2] = (v >> 16) & 0xff;
    w->buf[w->n + 3] = (v >> 24) & 0xff;
    w->n += 4;
    return 0;
}

static int
string_writer_put_intp(string_writer_t *w, npy_intp v)
{
    if (string_writer_ensure(w, NPY_SIZEOF_PY_INTPTR_T))
        return -1;
    w->buf[w->n] = v & 0xff;
    w->buf[w->n + 1] = (v >> 8) & 0xff;
    w->buf[w->n + 2] = (v >> 16) & 0xff;
    w->buf[w->n + 3] = (v >> 24) & 0xff;
#if NPY_SIZEOF_PY_INTPTR_T == 8
    w->buf[w->n + 4] = (v >> 32) & 0xff;
    w->buf[w->n + 5] = (v >> 40) & 0xff;
    w->buf[w->n + 6] = (v >> 48) & 0xff;
    w->buf[w->n + 7] = (v >> 56) & 0xff;
#endif
    w->n += NPY_SIZEOF_PY_INTPTR_T;
    return 0;
}

static int
string_writer_put_string(string_writer_t *w, const char *s)
{
    if (s == NULL) {
        return string_writer_put_char(w, 0);
    }
    else {
        size_t N = strlen(s) + 1;
        if (string_writer_ensure(w, N))
            return -1;
        memcpy(w->buf + w->n, s, N);
        w->n += N;
        return 0;
    }
}

enum opcode {
    OP_START_TUPLE = '(',
    OP_END_TUPLE = ')',
    OP_INT = 'i',
    OP_FLOAT = 'f',
    OP_COMPLEX = 'c',
    OP_BOOL = '?',
    OP_OMITTED = '!',

    OP_BYTEARRAY = 'a',
    OP_BYTES = 'b',
    OP_NONE = 'n',
    OP_LIST = '[',
    OP_SET = '{',

    OP_BUFFER = 'B',
    OP_NP_SCALAR = 'S',
    OP_NP_ARRAY = 'A',
    OP_NP_DTYPE = 'D'
};

#define TRY(func, w, arg) \
    do { \
        if (func(w, arg)) return -1; \
    } while (0)


static int
fingerprint_unrecognized(void)
{
    PyErr_SetString(PyExc_NotImplementedError,
                    "cannot compute type fingerprint for value");
    return -1;
}

static int
compute_dtype_fingerprint(string_writer_t *w, PyArray_Descr *descr)
{
    int typenum = descr->type_num;
    if (typenum < NPY_OBJECT)
        return string_writer_put_char(w, (char) typenum);
    if (typenum == NPY_VOID) {
        /* Structured dtype: serialize the dtype pointer.  Unfortunately,
         * some structured dtypes can be ephemeral, so we have to
         * intern them to avoid pointer reuse and fingerprint collisions.
         * (e.g. np.recarray(dtype=some_dtype) creates a new dtype
         *  equal to some_dtype)
         */
        PyObject *interned = PyDict_GetItem(structured_dtypes,
                                            (PyObject *) descr);
        if (interned == NULL) {
            interned = (PyObject *) descr;
            if (PyDict_SetItem(structured_dtypes, interned, interned))
                return -1;
        }
        TRY(string_writer_put_char, w, (char) typenum);
        return string_writer_put_intp(w, (npy_intp) interned);
    }
#if NPY_API_VERSION >= 0x00000007
    if (PyTypeNum_ISDATETIME(typenum)) {
        PyArray_DatetimeMetaData *md;
        md = &(((PyArray_DatetimeDTypeMetaData *)descr->c_metadata)->meta);
        TRY(string_writer_put_char, w, (char) typenum);
        TRY(string_writer_put_char, w, (char) md->base);
        return string_writer_put_int32(w, (char) md->num);
    }
#endif

    return fingerprint_unrecognized();
}

static int
compute_fingerprint(string_writer_t *w, PyObject *val)
{
    /*
     * Implementation note: for performance, we start with common
     * types that can be tested with fast checks.
     */
    if (val == Py_None)
        return string_writer_put_char(w, OP_NONE);
    if (PyBool_Check(val))
        return string_writer_put_char(w, OP_BOOL);
    /* Note we avoid matching int subclasses such as IntEnum */
    if (PyInt_CheckExact(val) || PyLong_CheckExact(val))
        return string_writer_put_char(w, OP_INT);
    if (PyFloat_Check(val))
        return string_writer_put_char(w, OP_FLOAT);
    if (PyComplex_CheckExact(val))
        return string_writer_put_char(w, OP_COMPLEX);
    if (PyTuple_Check(val)) {
        if(PyTuple_CheckExact(val)) {
            Py_ssize_t i, n;
            n = PyTuple_GET_SIZE(val);
            TRY(string_writer_put_char, w, OP_START_TUPLE);
            for (i = 0; i < n; i++)
                TRY(compute_fingerprint, w, PyTuple_GET_ITEM(val, i));
            TRY(string_writer_put_char, w, OP_END_TUPLE);
            return 0;
        }
        /* as per typeof.py, check "_asdict" for namedtuple. */
        else if(PyObject_HasAttrString(val, "_asdict"))
        {
            /*
             * This encodes the class name and field names of a namedtuple into
             * the fingerprint on the condition that the number of fields is
             * small (<10) and that the class name and field names are encodable
             * as ASCII.
             */
            PyObject * clazz = NULL;
            PyObject * name = NULL;
            PyObject * _fields =  PyObject_GetAttrString(val, "_fields");
            PyObject * field = NULL;
            PyObject * ascii_str = NULL;
            Py_ssize_t i, n, j, flen;
            char * buf = NULL;
            int ret;

            clazz = PyObject_GetAttrString(val, "__class__");
            if (clazz == NULL)
                return -1;

            name = PyObject_GetAttrString(clazz, "__name__");
            Py_DECREF(clazz);
            if (name == NULL)
                return -1;

            ascii_str = PyUnicode_AsEncodedString(name, "ascii", "ignore");
            Py_DECREF(name);
            if (ascii_str == NULL)
                return -1;
            ret = PyBytes_AsStringAndSize(ascii_str, &buf, &flen);

            if (ret == -1)
                return -1;
            for(j = 0; j < flen; j++) {
                TRY(string_writer_put_char, w, buf[j]);
            }
            Py_DECREF(ascii_str);

            if (_fields == NULL)
                return -1;

            n = PyTuple_GET_SIZE(val);

            TRY(string_writer_put_char, w, OP_START_TUPLE);
            for (i = 0; i < n; i++) {
                field = PyTuple_GET_ITEM(_fields, i);
                if (field == NULL)
                    return -1;
                ascii_str = PyUnicode_AsEncodedString(field, "ascii", "ignore");
                if (ascii_str == NULL)
                    return -1;
                ret = PyBytes_AsStringAndSize(ascii_str, &buf, &flen);
                if (ret == -1)
                    return -1;
                for(j = 0; j < flen; j++) {
                    TRY(string_writer_put_char, w, buf[j]);
                }
                Py_DECREF(ascii_str);
                TRY(compute_fingerprint, w, PyTuple_GET_ITEM(val, i));
            }
            TRY(string_writer_put_char, w, OP_END_TUPLE);
            Py_DECREF(_fields);
            return 0;
        }
    }
    if (PyBytes_Check(val))
        return string_writer_put_char(w, OP_BYTES);
    if (PyByteArray_Check(val))
        return string_writer_put_char(w, OP_BYTEARRAY);
    if ((PyObject *) Py_TYPE(val) == omittedarg_type) {
        PyObject *default_val = PyObject_GetAttr(val, str_value);
        if (default_val == NULL)
            return -1;
        TRY(string_writer_put_char, w, OP_OMITTED);
        TRY(compute_fingerprint, w, default_val);
        Py_DECREF(default_val);
        return 0;
    }
    if (PyArray_IsScalar(val, Generic)) {
        /* Note: PyArray_DescrFromScalar() may be a bit slow on
           non-trivial types. */
        PyArray_Descr *descr = PyArray_DescrFromScalar(val);
        if (descr == NULL)
            return -1;
        TRY(string_writer_put_char, w, OP_NP_SCALAR);
        TRY(compute_dtype_fingerprint, w, descr);
        Py_DECREF(descr);
        return 0;
    }
    if (PyArray_Check(val)) {
        PyArrayObject *ary = (PyArrayObject *) val;
        int ndim = PyArray_NDIM(ary);

        TRY(string_writer_put_char, w, OP_NP_ARRAY);
        TRY(string_writer_put_int32, w, ndim);
        if (PyArray_IS_C_CONTIGUOUS(ary))
            TRY(string_writer_put_char, w, 'C');
        else if (PyArray_IS_F_CONTIGUOUS(ary))
            TRY(string_writer_put_char, w, 'F');
        else
            TRY(string_writer_put_char, w, 'A');
        if (PyArray_ISWRITEABLE(ary))
            TRY(string_writer_put_char, w, 'W');
        else
            TRY(string_writer_put_char, w, 'R');
        return compute_dtype_fingerprint(w, PyArray_DESCR(ary));
    }
    if (PyList_Check(val)) {
        Py_ssize_t n = PyList_GET_SIZE(val);
        if (n == 0) {
            PyErr_SetString(PyExc_ValueError,
                            "cannot compute fingerprint of empty list");
            return -1;
        }
        /* Only the first item is considered, as in typeof.py */
        TRY(string_writer_put_char, w, OP_LIST);
        TRY(compute_fingerprint, w, PyList_GET_ITEM(val, 0));
        return 0;
    }
    /* Note we only accept sets, not frozensets */
    if (Py_TYPE(val) == &PySet_Type) {
        Py_hash_t h;
        PyObject *item;
        Py_ssize_t pos = 0;
        /* Only one item is considered, as in typeof.py */
        if (!_PySet_NextEntry(val, &pos, &item, &h)) {
            /* Empty set */
            PyErr_SetString(PyExc_ValueError,
                            "cannot compute fingerprint of empty set");
            return -1;
        }
        TRY(string_writer_put_char, w, OP_SET);
        TRY(compute_fingerprint, w, item);
        return 0;
    }
    if (PyObject_CheckBuffer(val)) {
        Py_buffer buf;
        int flags = PyBUF_ND | PyBUF_STRIDES | PyBUF_FORMAT;
        char contig;
        int ndim;
        char readonly;

        /* Attempt to get a writable buffer, then fallback on read-only */
        if (PyObject_GetBuffer(val, &buf, flags | PyBUF_WRITABLE)) {
            PyErr_Clear();
            if (PyObject_GetBuffer(val, &buf, flags))
                goto _unrecognized;
        }
        if (PyBuffer_IsContiguous(&buf, 'C'))
            contig = 'C';
        else if (PyBuffer_IsContiguous(&buf, 'F'))
            contig = 'F';
        else
            contig = 'A';
        ndim = buf.ndim;
        readonly = buf.readonly ? 'R' : 'W';
        if (string_writer_put_char(w, OP_BUFFER) ||
            string_writer_put_int32(w, ndim) ||
            string_writer_put_char(w, contig) ||
            string_writer_put_char(w, readonly) ||
            string_writer_put_string(w, buf.format) ||
            /* We serialize the object's Python type as well, to
               distinguish between types which have Numba specializations
               (e.g. array.array() vs. memoryview)
            */
            string_writer_put_intp(w, (npy_intp) Py_TYPE(val))) {
            PyBuffer_Release(&buf);
            return -1;
        }
        PyBuffer_Release(&buf);
        return 0;
    }
    if (NUMBA_PyArray_DescrCheck(val)) {
        TRY(string_writer_put_char, w, OP_NP_DTYPE);
        return compute_dtype_fingerprint(w, (PyArray_Descr *) val);
    }

_unrecognized:
    /* Type not recognized */
    return fingerprint_unrecognized();
}

PyObject *
typeof_compute_fingerprint(PyObject *val)
{
    PyObject *res;
    string_writer_t w;

    string_writer_init(&w);

    if (compute_fingerprint(&w, val))
        goto error;
    res = PyBytes_FromStringAndSize(w.buf, w.n);

    string_writer_clear(&w);
    return res;

error:
    string_writer_clear(&w);
    return NULL;
}

/*
 * Getting the typecode from a Type object.
 */
static int
_typecode_from_type_object(PyObject *tyobj) {
    int typecode;
    PyObject *tmpcode = PyObject_GetAttrString(tyobj, "_code");
    if (tmpcode == NULL) {
        return -1;
    }
    typecode = PyLong_AsLong(tmpcode);
    Py_DECREF(tmpcode);
    return typecode;
}

/* When we want to cache the type's typecode for later lookup, we need to
   keep a reference to the returned type object so that it cannot be
   deleted. This is because of the following events occurring when first
   using a @jit function for a given set of types:

    1. typecode_fallback requests a new typecode for an arbitrary Python value;
       this implies creating a Numba type object (on the first dispatcher call);
       the typecode cache is then populated.
    2. matching of the typecode list in _dispatcherimpl.cpp fails, since the
       typecode is new.
    3. we have to compile: compile_and_invoke() is called, it will invoke
       Dispatcher_Insert to register the new signature.

   The reference to the Numba type object returned in step 1 is deleted as
   soon as we call Py_DECREF() on it, since we are holding the only
   reference. If this happens and we use the typecode we got to populate the
   cache, then the cache won't ever return the correct typecode, and the
   dispatcher will never successfully match the typecodes with those of
   some already-compiled instance. So we need to make sure that we don't
   call Py_DECREF() on objects whose typecode will be used to populate the
   cache. This is ensured by calling _typecode_fallback with
   retain_reference == 0.

   Note that technically we are leaking the reference, since we do not continue
   to hold a pointer to the type object that we get back from typeof_pyval.
   However, we don't need to refer to it again, we just need to make sure that
   it is never deleted.
*/
static int
_typecode_fallback(PyObject *dispatcher, PyObject *val,
                   int retain_reference) {
    PyObject *numba_type;
    int typecode;

    /*
     * For values that define "_numba_type_", which holds a numba Type
     * instance that should be used as the type of the value.
     * Note this is done here, not in typeof_typecode(), so that
     * some values can still benefit from fingerprint caching.
     */
    if (PyObject_HasAttr(val, str_numba_type)) {
        numba_type = PyObject_GetAttrString(val, "_numba_type_");
        if (!numba_type)
            return -1;
    }
    else {
        // Go back to the interpreter
        numba_type = PyObject_CallMethodObjArgs((PyObject *) dispatcher,
                                                str_typeof_pyval, val, NULL);
    }
    if (!numba_type)
        return -1;
    typecode = _typecode_from_type_object(numba_type);
    if (!retain_reference)
        Py_DECREF(numba_type);
    return typecode;
}

/* Variations on _typecode_fallback for convenience */

static
int typecode_fallback(PyObject *dispatcher, PyObject *val) {
    return _typecode_fallback(dispatcher, val, 0);
}

static
int typecode_fallback_keep_ref(PyObject *dispatcher, PyObject *val) {
    return _typecode_fallback(dispatcher, val, 1);
}


/* A cache mapping fingerprints (string_writer_t *) to typecodes (int). */
static _Numba_hashtable_t *fingerprint_hashtable = NULL;

static Py_uhash_t
hash_writer(const void *key)
{
    string_writer_t *writer = (string_writer_t *) key;
    Py_uhash_t x = 0;

    /* The old FNV algorithm used by Python 2 */
    if (writer->n > 0) {
        unsigned char *p = (unsigned char *) writer->buf;
        Py_ssize_t len = writer->n;
        x ^= *p << 7;
        while (--len >= 0)
            x = (1000003*x) ^ *p++;
        x ^= writer->n;
        if (x == (Py_uhash_t) -1)
            x = -2;
    }
    return x;
}

static int
compare_writer(const void *key, const _Numba_hashtable_entry_t *entry)
{
    string_writer_t *v = (string_writer_t *) key;
    string_writer_t *w = (string_writer_t *) entry->key;
    if (v->n != w->n)
        return 0;
    return memcmp(v->buf, w->buf, v->n) == 0;
}

/* Try to compute *val*'s typecode using its fingerprint and the
 * fingerprint->typecode cache.
 */
static int
typecode_using_fingerprint(PyObject *dispatcher, PyObject *val)
{
    int typecode;
    string_writer_t w;

    string_writer_init(&w);

    if (compute_fingerprint(&w, val)) {
        string_writer_clear(&w);
        if (PyErr_ExceptionMatches(PyExc_NotImplementedError)) {
            /* Can't compute a type fingerprint for the given value,
               fall back on typeof() without caching. */
            PyErr_Clear();
            return typecode_fallback(dispatcher, val);
        }
        return -1;
    }
    if (_Numba_HASHTABLE_GET(fingerprint_hashtable, &w, typecode) > 0) {
        /* Cache hit */
        string_writer_clear(&w);
        return typecode;
    }

    /* Not found in cache: invoke pure Python typeof() and cache result.
     * Note we have to keep the type alive forever as explained
     * above in _typecode_fallback().
     */
    typecode = typecode_fallback_keep_ref(dispatcher, val);
    if (typecode >= 0) {
        string_writer_t *key = (string_writer_t *) malloc(sizeof(string_writer_t));
        if (key == NULL) {
            string_writer_clear(&w);
            PyErr_NoMemory();
            return -1;
        }
        /* Ownership of the string writer's buffer will be transferred
         * to the hash table.
         */
        string_writer_move(key, &w);
        if (_Numba_HASHTABLE_SET(fingerprint_hashtable, key, typecode)) {
            string_writer_clear(&w);
            PyErr_NoMemory();
            return -1;
        }
    }
    return typecode;
}


/*
 * Direct lookup table for extra-fast typecode resolution of simple array types.
 */

#define N_DTYPES 12
#define N_NDIM 5    /* Fast path for up to 5D array */
#define N_LAYOUT 3
static int cached_arycode[N_NDIM][N_LAYOUT][N_DTYPES];

/* Convert a Numpy dtype number to an internal index into cached_arycode.
   The returned value must also be a valid index into BASIC_TYPECODES. */
static int dtype_num_to_typecode(int type_num) {
    int dtype;
    switch(type_num) {
    case NPY_INT8:
        dtype = 0;
        break;
    case NPY_INT16:
        dtype = 1;
        break;
    case NPY_INT32:
        dtype = 2;
        break;
    case NPY_INT64:
        dtype = 3;
        break;
    case NPY_UINT8:
        dtype = 4;
        break;
    case NPY_UINT16:
        dtype = 5;
        break;
    case NPY_UINT32:
        dtype = 6;
        break;
    case NPY_UINT64:
        dtype = 7;
        break;
    case NPY_FLOAT32:
        dtype = 8;
        break;
    case NPY_FLOAT64:
        dtype = 9;
        break;
    case NPY_COMPLEX64:
        dtype = 10;
        break;
    case NPY_COMPLEX128:
        dtype = 11;
        break;
    default:
        /* Type not included in the global lookup table */
        dtype = -1;
    }
    return dtype;
}

static
int get_cached_typecode(PyArray_Descr* descr) {
    PyObject* tmpobject = PyDict_GetItem(typecache, (PyObject*)descr);
    if (tmpobject == NULL)
        return -1;

    return PyLong_AsLong(tmpobject);
}

static
void cache_typecode(PyArray_Descr* descr, int typecode) {
    PyObject* value = PyLong_FromLong(typecode);
    PyDict_SetItem(typecache, (PyObject*)descr, value);
    Py_DECREF(value);
}

static
PyObject* ndarray_key(int ndim, int layout, PyArray_Descr* descr) {
    PyObject* tmpndim = PyLong_FromLong(ndim);
    PyObject* tmplayout = PyLong_FromLong(layout);
    PyObject* key = PyTuple_Pack(3, tmpndim, tmplayout, descr);
    Py_DECREF(tmpndim);
    Py_DECREF(tmplayout);
    return key;
}

static
int get_cached_ndarray_typecode(int ndim, int layout, PyArray_Descr* descr) {
    PyObject* key = ndarray_key(ndim, layout, descr);
    PyObject *tmpobject = PyDict_GetItem(ndarray_typecache, key);
    if (tmpobject == NULL)
        return -1;

    Py_DECREF(key);
    return PyLong_AsLong(tmpobject);
}

static
void cache_ndarray_typecode(int ndim, int layout, PyArray_Descr* descr,
                            int typecode) {
    PyObject* key = ndarray_key(ndim, layout, descr);
    PyObject* value = PyLong_FromLong(typecode);
    PyDict_SetItem(ndarray_typecache, key, value);
    Py_DECREF(key);
    Py_DECREF(value);
}

static
int typecode_ndarray(PyObject *dispatcher, PyArrayObject *ary) {
    int typecode;
    int dtype;
    int ndim = PyArray_NDIM(ary);
    int layout = 0;

    /* The order in which we check for the right contiguous-ness is important.
       The order must match the order by numba.numpy_support.map_layout.
       Further, only *contiguous-ness* is checked, not alignment, byte order or
       write permissions.
    */
    if (PyArray_IS_C_CONTIGUOUS(ary)){
        layout = 1;
    } else if (PyArray_IS_F_CONTIGUOUS(ary)) {
        layout = 2;
    }

    /* the typecode cache by convention is for "behaved" arrays (aligned and
     * writeable), all others must be forced to the fall back */
    if (!PyArray_ISBEHAVED(ary)) goto FALLBACK;

    if (ndim <= 0 || ndim > N_NDIM) goto FALLBACK;

    dtype = dtype_num_to_typecode(PyArray_TYPE(ary));
    if (dtype == -1) goto FALLBACK;

    /* Fast path, using direct table lookup */
    assert(layout < N_LAYOUT);
    assert(ndim <= N_NDIM);
    assert(dtype < N_DTYPES);

    typecode = cached_arycode[ndim - 1][layout][dtype];
    if (typecode == -1) {
        /* First use of this table entry, so it requires populating */
        typecode = typecode_fallback_keep_ref(dispatcher, (PyObject*)ary);
        cached_arycode[ndim - 1][layout][dtype] = typecode;
    }
    return typecode;

FALLBACK:
    /* Slower path, for non-trivial array types */

    /* If this isn't a structured array then we can't use the cache */
    if (PyArray_TYPE(ary) != NPY_VOID)
        return typecode_using_fingerprint(dispatcher, (PyObject *) ary);

    /* Check type cache */
    typecode = get_cached_ndarray_typecode(ndim, layout, PyArray_DESCR(ary));
    if (typecode == -1) {
        /* First use of this type, use fallback and populate the cache */
        typecode = typecode_fallback_keep_ref(dispatcher, (PyObject*)ary);
        cache_ndarray_typecode(ndim, layout, PyArray_DESCR(ary), typecode);
    }
    return typecode;
}

static
int typecode_arrayscalar(PyObject *dispatcher, PyObject* aryscalar) {
    int typecode;
    PyArray_Descr *descr;
    descr = PyArray_DescrFromScalar(aryscalar);
    if (!descr)
        return typecode_using_fingerprint(dispatcher, aryscalar);

    /* Is it a structured scalar? */
    if (descr->type_num == NPY_VOID) {
        typecode = get_cached_typecode(descr);
        if (typecode == -1) {
            /* Resolve through fallback then populate cache */
            typecode = typecode_fallback_keep_ref(dispatcher, aryscalar);
            cache_typecode(descr, typecode);
        }
        Py_DECREF(descr);
        return typecode;
    }

    /* Is it one of the well-known basic types? */
    typecode = dtype_num_to_typecode(descr->type_num);
    Py_DECREF(descr);
    if (typecode == -1)
        return typecode_using_fingerprint(dispatcher, aryscalar);
    return BASIC_TYPECODES[typecode];
}

static
int typecode_devicendarray(PyObject *dispatcher, PyObject *ary)
{
    int typecode;
    int dtype;
    int ndim;
    int layout = 0;

    PyObject* flags = PyObject_GetAttrString(ary, "flags");
    if (flags == NULL)
    {
        PyErr_Clear();
        goto FALLBACK;
    }

    if (PyDict_GetItemString(flags, "C_CONTIGUOUS") == Py_True) {
        layout = 1;
    } else if (PyDict_GetItemString(flags, "F_CONTIGUOUS") == Py_True) {
        layout = 2;
    }

    Py_DECREF(flags);

    PyObject *ndim_obj = PyObject_GetAttrString(ary, "ndim");
    if (ndim_obj == NULL) {
        /* If there's no ndim, try to proceed by clearing the error and using the
         * fallback. */
        PyErr_Clear();
        goto FALLBACK;
    }

    ndim = PyLong_AsLong(ndim_obj);
    Py_DECREF(ndim_obj);

    if (PyErr_Occurred()) {
        /* ndim wasn't an integer for some reason - unlikely to happen, but try
         * the fallback. */
        PyErr_Clear();
        goto FALLBACK;
    }

    if (ndim <= 0 || ndim > N_NDIM)
        goto FALLBACK;

    PyObject* dtype_obj = PyObject_GetAttrString(ary, "dtype");
    if (dtype_obj == NULL) {
        /* No dtype: try the fallback. */
        PyErr_Clear();
        goto FALLBACK;
    }

    PyObject* num_obj = PyObject_GetAttrString(dtype_obj, "num");
    Py_DECREF(dtype_obj);

    if (num_obj == NULL) {
        /* This strange dtype has no num - try the fallback. */
        PyErr_Clear();
        goto FALLBACK;
    }

    int dtype_num = PyLong_AsLong(num_obj);
    Py_DECREF(num_obj);

    if (PyErr_Occurred()) {
        /* num wasn't an integer for some reason - unlikely to happen, but try
         * the fallback. */
        PyErr_Clear();
        goto FALLBACK;
    }

    dtype = dtype_num_to_typecode(dtype_num);
    if (dtype == -1) {
        /* Not a dtype we have in the global lookup table. */
        goto FALLBACK;
    }

    /* Fast path, using direct table lookup */
    assert(layout < N_LAYOUT);
    assert(ndim <= N_NDIM);
    assert(dtype < N_DTYPES);
    typecode = cached_arycode[ndim - 1][layout][dtype];

    if (typecode == -1) {
        /* First use of this table entry, so it requires populating */
        typecode = typecode_fallback_keep_ref(dispatcher, (PyObject*)ary);
        cached_arycode[ndim - 1][layout][dtype] = typecode;
    }

    return typecode;

FALLBACK:
    /* Slower path, for non-trivial array types. At present this always uses
       the fingerprinting to get the typecode. Future optimization might
       implement a cache, but this would require some fast equivalent of
       PyArray_DESCR for a device array. */

    return typecode_using_fingerprint(dispatcher, (PyObject *) ary);
}

int
typeof_typecode(PyObject *dispatcher, PyObject *val)
{
    PyTypeObject *tyobj = Py_TYPE(val);
    int no_subtype_attr;
    /* This needs to be kept in sync with Dispatcher.typeof_pyval(),
     * otherwise funny things may happen.
     */
    if (tyobj == &PyInt_Type || tyobj == &PyLong_Type) {
#if SIZEOF_VOID_P < 8
        /* On 32-bit platforms, choose between tc_intp (32-bit) and tc_int64 */
        PY_LONG_LONG ll = PyLong_AsLongLong(val);
        if (ll == -1 && PyErr_Occurred()) {
            /* The integer is too large, let us truncate it */
            PyErr_Clear();
            return tc_int64;
        }
        if ((ll & 0xffffffff) != ll)
            return tc_int64;
#endif
        return tc_intp;
    }
    else if (tyobj == &PyFloat_Type)
        return tc_float64;
    else if (tyobj == &PyComplex_Type)
        return tc_complex128;
    /* Array scalar handling */
    else if (PyArray_CheckScalar(val)) {
        return typecode_arrayscalar(dispatcher, val);
    }
    /* Array handling */
    else if (tyobj == &PyArray_Type) {
        return typecode_ndarray(dispatcher, (PyArrayObject*)val);
    }
<<<<<<< HEAD
    /* Subtypes of Array handling */
    else if (PyType_IsSubtype(tyobj, &PyArray_Type)) {
        /* If the class has an attribute named __numba_no_subtype_ndarray then
           don't treat it as a normal variant of a Numpy ndarray but as it's own
           separate type. */
        no_subtype_attr = PyObject_HasAttrString(val, "__numba_no_subtype_ndarray__");
        if (!no_subtype_attr) {
            return typecode_ndarray(dispatcher, (PyArrayObject*)val);
        }
=======
    else if (PyType_IsSubtype(tyobj, &DeviceArrayType)) {
        return typecode_devicendarray(dispatcher, val);
>>>>>>> 199798e2
    }

    return typecode_using_fingerprint(dispatcher, val);
}


static
void* wrap_import_array(void) {
    import_array(); /* import array returns NULL on failure */
    return (void*)1;
}


static
int init_numpy(void) {
    return wrap_import_array() != NULL;
}


/*
 * typeof_init(omittedarg_type, typecode_dict)
 * (called from dispatcher.py to fill in missing information)
 */
PyObject *
typeof_init(PyObject *self, PyObject *args)
{
    PyObject *tmpobj;
    PyObject *dict;
    int index = 0;

    if (!PyArg_ParseTuple(args, "O!O!:typeof_init",
                          &PyType_Type, &omittedarg_type,
                          &PyDict_Type, &dict))
        return NULL;

    /* Initialize Numpy API */
    if ( ! init_numpy() ) {
        return NULL;
    }

    #define UNWRAP_TYPE(S)                                              \
        if(!(tmpobj = PyDict_GetItemString(dict, #S))) return NULL;     \
        else {  tc_##S = PyLong_AsLong(tmpobj);                         \
                BASIC_TYPECODES[index++] = tc_##S;  }

    UNWRAP_TYPE(int8)
    UNWRAP_TYPE(int16)
    UNWRAP_TYPE(int32)
    UNWRAP_TYPE(int64)

    UNWRAP_TYPE(uint8)
    UNWRAP_TYPE(uint16)
    UNWRAP_TYPE(uint32)
    UNWRAP_TYPE(uint64)

    UNWRAP_TYPE(float32)
    UNWRAP_TYPE(float64)

    UNWRAP_TYPE(complex64)
    UNWRAP_TYPE(complex128)

    switch(sizeof(void*)) {
    case 4:
        tc_intp = tc_int32;
        break;
    case 8:
        tc_intp = tc_int64;
        break;
    default:
        PyErr_SetString(PyExc_AssertionError, "sizeof(void*) != {4, 8}");
        return NULL;
    }

    #undef UNWRAP_TYPE

    typecache = PyDict_New();
    ndarray_typecache = PyDict_New();
    structured_dtypes = PyDict_New();
    if (typecache == NULL || ndarray_typecache == NULL ||
        structured_dtypes == NULL) {
        PyErr_SetString(PyExc_RuntimeError, "failed to create type cache");
        return NULL;
    }

    fingerprint_hashtable = _Numba_hashtable_new(sizeof(int),
                                              hash_writer,
                                              compare_writer);
    if (fingerprint_hashtable == NULL) {
        PyErr_NoMemory();
        return NULL;
    }

    /* initialize cached_arycode to all ones (in bits) */
    memset(cached_arycode, 0xFF, sizeof(cached_arycode));

    str_typeof_pyval = PyString_InternFromString("typeof_pyval");
    str_value = PyString_InternFromString("value");
    str_numba_type = PyString_InternFromString("_numba_type_");
    if (!str_value || !str_typeof_pyval || !str_numba_type)
        return NULL;

    Py_RETURN_NONE;
}<|MERGE_RESOLUTION|>--- conflicted
+++ resolved
@@ -968,7 +968,6 @@
     else if (tyobj == &PyArray_Type) {
         return typecode_ndarray(dispatcher, (PyArrayObject*)val);
     }
-<<<<<<< HEAD
     /* Subtypes of Array handling */
     else if (PyType_IsSubtype(tyobj, &PyArray_Type)) {
         /* If the class has an attribute named __numba_no_subtype_ndarray then
@@ -978,10 +977,9 @@
         if (!no_subtype_attr) {
             return typecode_ndarray(dispatcher, (PyArrayObject*)val);
         }
-=======
+    }
     else if (PyType_IsSubtype(tyobj, &DeviceArrayType)) {
         return typecode_devicendarray(dispatcher, val);
->>>>>>> 199798e2
     }
 
     return typecode_using_fingerprint(dispatcher, val);
