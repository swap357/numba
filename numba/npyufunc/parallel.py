"""
This file implements the code-generator for parallel-vectorize.

ParallelUFunc is the platform independent base class for generating
the thread dispatcher.  This thread dispatcher launches threads
that execute the generated function of UFuncCore.
UFuncCore is subclassed to specialize for the input/output types.
The actual workload is invoked inside the function generated by UFuncCore.
UFuncCore also defines a work-stealing mechanism that allows idle threads
to steal works from other threads.
"""

import os
import sys
import warnings
from threading import RLock as threadRLock
import multiprocessing
from ctypes import CFUNCTYPE, c_int, CDLL

import numpy as np

import llvmlite.llvmpy.core as lc
import llvmlite.binding as ll

from numba.npyufunc import ufuncbuilder
from numba.numpy_support import as_dtype
<<<<<<< HEAD
from numba import types, config, utils, errors
=======
from numba import types, config
>>>>>>> d7953a18
from numba.npyufunc.wrappers import _wrapper_info
from numba.extending import overload

_IS_OSX = sys.platform.startswith('darwin')
_IS_LINUX = sys.platform.startswith('linux')
_IS_WINDOWS = sys.platform.startswith('win32')


def get_thread_count():
    """
    Gets the available thread count.
    """
    t = config.NUMBA_NUM_THREADS
    if t < 1:
        raise ValueError("Number of threads specified must be > 0.")
    return t


NUM_THREADS = get_thread_count()


def build_gufunc_kernel(library, ctx, info, sig, inner_ndim):
    """Wrap the original CPU ufunc/gufunc with a parallel dispatcher.
    This function will wrap gufuncs and ufuncs something like.

    Args
    ----
    ctx
        numba's codegen context

    info: (library, env, name)
        inner function info

    sig
        type signature of the gufunc

    inner_ndim
        inner dimension of the gufunc (this is len(sig.args) in the case of a
        ufunc)

    Returns
    -------
    wrapper_info : (library, env, name)
        The info for the gufunc wrapper.

    Details
    -------

    The kernel signature looks like this:

    void kernel(char **args, npy_intp *dimensions, npy_intp* steps, void* data)

    args - the input arrays + output arrays
    dimensions - the dimensions of the arrays
    steps - the step size for the array (this is like sizeof(type))
    data - any additional data

    The parallel backend then stages multiple calls to this kernel concurrently
    across a number of threads. Practically, for each item of work, the backend
    duplicates `dimensions` and adjusts the first entry to reflect the size of
    the item of work, it also forms up an array of pointers into the args for
    offsets to read/write from/to with respect to its position in the items of
    work. This allows the same kernel to be used for each item of work, with
    simply adjusted reads/writes/domain sizes and is safe by virtue of the
    domain partitioning.

    NOTE: The execution backend is passed the requested thread count, but it can
    choose to ignore it (TBB)!
    """
    assert isinstance(info, tuple)  # guard against old usage
    # Declare types and function
    byte_t = lc.Type.int(8)
    byte_ptr_t = lc.Type.pointer(byte_t)
    byte_ptr_ptr_t = lc.Type.pointer(byte_ptr_t)

    intp_t = ctx.get_value_type(types.intp)
    intp_ptr_t = lc.Type.pointer(intp_t)

    fnty = lc.Type.function(lc.Type.void(), [lc.Type.pointer(byte_ptr_t),
                                             lc.Type.pointer(intp_t),
                                             lc.Type.pointer(intp_t),
                                             byte_ptr_t])
    wrapperlib = ctx.codegen().create_library('parallelgufuncwrapper')
    mod = wrapperlib.create_ir_module('parallel.gufunc.wrapper')
    kernel_name = ".kernel.{}_{}".format(id(info.env), info.name)
    lfunc = mod.add_function(fnty, name=kernel_name)

    bb_entry = lfunc.append_basic_block('')

    # Function body starts
    builder = lc.Builder(bb_entry)

    args, dimensions, steps, data = lfunc.args

    # Release the GIL (and ensure we have the GIL)
    # Note: numpy ufunc may not always release the GIL; thus,
    #       we need to ensure we have the GIL.
    pyapi = ctx.get_python_api(builder)
    gil_state = pyapi.gil_ensure()
    thread_state = pyapi.save_thread()

    def as_void_ptr(arg):
        return builder.bitcast(arg, byte_ptr_t)

    # Array count is input signature plus 1 (due to output array)
    array_count = len(sig.args) + 1

    parallel_for_ty = lc.Type.function(lc.Type.void(),
                                       [byte_ptr_t] * 5 + [intp_t, ] * 3)
    parallel_for = mod.get_or_insert_function(parallel_for_ty,
                                              name='numba_parallel_for')

    # Reference inner-function and link
    innerfunc_fnty = lc.Type.function(
        lc.Type.void(),
        [byte_ptr_ptr_t, intp_ptr_t, intp_ptr_t, byte_ptr_t],
    )
    tmp_voidptr = mod.get_or_insert_function(
        innerfunc_fnty, name=info.name,
    )
    wrapperlib.add_linking_library(info.library)

    get_num_threads = builder.module.get_or_insert_function(
        lc.Type.function(lc.Type.int(types.intp.bitwidth), []),
        name="get_num_threads")

    num_threads = builder.call(get_num_threads, [])

    # Prepare call
    fnptr = builder.bitcast(tmp_voidptr, byte_ptr_t)
    innerargs = [as_void_ptr(x) for x
                 in [args, dimensions, steps, data]]
    builder.call(parallel_for, [fnptr] + innerargs +
                 [intp_t(x) for x in (inner_ndim, array_count)] + [num_threads])

    # Release the GIL
    pyapi.restore_thread(thread_state)
    pyapi.gil_release(gil_state)

    builder.ret_void()

    wrapperlib.add_ir_module(mod)
    wrapperlib.add_linking_library(library)
    return _wrapper_info(library=wrapperlib, name=lfunc.name, env=info.env)


# ------------------------------------------------------------------------------

class ParallelUFuncBuilder(ufuncbuilder.UFuncBuilder):
    def build(self, cres, sig):
        _launch_threads()

        # Buider wrapper for ufunc entry point
        ctx = cres.target_context
        signature = cres.signature
        library = cres.library
        fname = cres.fndesc.llvm_func_name

        info = build_ufunc_wrapper(library, ctx, fname, signature, cres)
        ptr = info.library.get_pointer_to_function(info.name)
        # Get dtypes
        dtypenums = [np.dtype(a.name).num for a in signature.args]
        dtypenums.append(np.dtype(signature.return_type.name).num)
        keepalive = ()
        return dtypenums, ptr, keepalive


def build_ufunc_wrapper(library, ctx, fname, signature, cres):
    innerfunc = ufuncbuilder.build_ufunc_wrapper(library, ctx, fname,
                                                 signature, objmode=False,
                                                 cres=cres)
    info = build_gufunc_kernel(library, ctx, innerfunc, signature,
                               len(signature.args))
    return info

# ---------------------------------------------------------------------------


class ParallelGUFuncBuilder(ufuncbuilder.GUFuncBuilder):
    def __init__(self, py_func, signature, identity=None, cache=False,
                 targetoptions={}):
        # Force nopython mode
        targetoptions.update(dict(nopython=True))
        super(
            ParallelGUFuncBuilder,
            self).__init__(
            py_func=py_func,
            signature=signature,
            identity=identity,
            cache=cache,
            targetoptions=targetoptions)

    def build(self, cres):
        """
        Returns (dtype numbers, function ptr, EnvironmentObject)
        """
        _launch_threads()

        # Build wrapper for ufunc entry point
        info = build_gufunc_wrapper(
            self.py_func, cres, self.sin, self.sout, cache=self.cache,
            is_parfors=False,
        )
        ptr = info.library.get_pointer_to_function(info.name)
        env = info.env

        # Get dtypes
        dtypenums = []
        for a in cres.signature.args:
            if isinstance(a, types.Array):
                ty = a.dtype
            else:
                ty = a
            dtypenums.append(as_dtype(ty).num)

        return dtypenums, ptr, env


# This is not a member of the ParallelGUFuncBuilder function because it is
# called without an enclosing instance from parfors

def build_gufunc_wrapper(py_func, cres, sin, sout, cache, is_parfors):
    """Build gufunc wrapper for the given arguments.
    The *is_parfors* is a boolean indicating whether the gufunc is being
    built for use as a ParFors kernel. This changes codegen and caching
    behavior.
    """
    library = cres.library
    ctx = cres.target_context
    signature = cres.signature
    innerinfo = ufuncbuilder.build_gufunc_wrapper(
        py_func, cres, sin, sout, cache=cache, is_parfors=is_parfors,
    )
    sym_in = set(sym for term in sin for sym in term)
    sym_out = set(sym for term in sout for sym in term)
    inner_ndim = len(sym_in | sym_out)

    info = build_gufunc_kernel(
        library, ctx, innerinfo, signature, inner_ndim,
    )
    return info

# ---------------------------------------------------------------------------


_backend_init_thread_lock = threadRLock()

_windows = sys.platform.startswith('win32')


class _nop(object):
    """A no-op contextmanager
    """

    def __enter__(self):
        pass

    def __exit__(self, *args):
        pass


try:
    # Force the use of an RLock in the case a fork was used to start the
    # process and thereby the init sequence, some of the threading backend
    # init sequences are not fork safe. Also, windows global mp locks seem
    # to be fine.
    if "fork" in multiprocessing.get_start_method() or _windows:
        _backend_init_process_lock = multiprocessing.get_context().RLock()
    else:
        _backend_init_process_lock = _nop()

except OSError as e:

    # probably lack of /dev/shm for semaphore writes, warn the user
    msg = ("Could not obtain multiprocessing lock due to OS level error: %s\n"
           "A likely cause of this problem is '/dev/shm' is missing or"
           "read-only such that necessary semaphores cannot be written.\n"
           "*** The responsibility of ensuring multiprocessing safe access to "
           "this initialization sequence/module import is deferred to the "
           "user! ***\n")
    warnings.warn(msg % str(e))

    _backend_init_process_lock = _nop()

_is_initialized = False

# this is set by _launch_threads
_threading_layer = None


def threading_layer():
    """
    Get the name of the threading layer in use for parallel CPU targets
    """
    if _threading_layer is None:
        raise ValueError("Threading layer is not initialized.")
    else:
        return _threading_layer


def _check_tbb_version_compatible():
    """
    Checks that if TBB is present it is of a compatible version.
    """
    try:
        # first check that the TBB version is new enough
        if _IS_WINDOWS:
            libtbb_name = 'tbb'
        elif _IS_OSX:
            libtbb_name = 'libtbb.dylib'
        elif _IS_LINUX:
            libtbb_name = 'libtbb.so.2'
        else:
            raise ValueError("Unknown operating system")
        libtbb = CDLL(libtbb_name)
        version_func = libtbb.TBB_runtime_interface_version
        version_func.argtypes = []
        version_func.restype = c_int
        tbb_iface_ver = version_func()
        if tbb_iface_ver < 11005: # magic number from TBB
            msg = ("The TBB threading layer requires TBB "
                   "version 2019.5 or later i.e., "
                   "TBB_INTERFACE_VERSION >= 11005. Found "
                   "TBB_INTERFACE_VERSION = %s. The TBB "
                   "threading layer is disabled.")
            problem = errors.NumbaWarning(msg % tbb_iface_ver)
            warnings.warn(problem)
    except (ValueError, OSError) as e:
        # Translate as an ImportError for consistent error class use, this error
        # will never materialise
        raise ImportError("Problem with TBB. Reason: %s" % e)


def _launch_threads():
    with _backend_init_process_lock:
        with _backend_init_thread_lock:
            global _is_initialized
            if _is_initialized:
                return

            def select_known_backend(backend):
                """
                Loads a specific threading layer backend based on string
                """
                lib = None
                if backend.startswith("tbb"):
                    try:
                        # check if TBB is present and compatible
                        _check_tbb_version_compatible()
                        # now try and load the backend
                        from . import tbbpool as lib
                    except ImportError:
                        pass
                elif backend.startswith("omp"):
                    # TODO: Check that if MKL is present that it is a version
                    # that understands GNU OMP might be present
                    try:
                        from . import omppool as lib
                    except ImportError:
                        pass
                elif backend.startswith("workqueue"):
                    from . import workqueue as lib
                else:
                    msg = "Unknown value specified for threading layer: %s"
                    raise ValueError(msg % backend)
                return lib

            def select_from_backends(backends):
                """
                Selects from presented backends and returns the first working
                """
                lib = None
                for backend in backends:
                    lib = select_known_backend(backend)
                    if lib is not None:
                        break
                else:
                    backend = ''
                return lib, backend

            t = str(config.THREADING_LAYER).lower()
            namedbackends = ['tbb', 'omp', 'workqueue']

            lib = None
            err_helpers = dict()
            err_helpers['TBB'] = ("Intel TBB is required, try:\n"
                                  "$ conda/pip install tbb")
            err_helpers['OSX_OMP'] = ("Intel OpenMP is required, try:\n"
                                      "$ conda/pip install intel-openmp")
            requirements = []

            def raise_with_hint(required):
                errmsg = "No threading layer could be loaded.\n%s"
                hintmsg = "HINT:\n%s"
                if len(required) == 0:
                    hint = ''
                if len(required) == 1:
                    hint = hintmsg % err_helpers[required[0]]
                if len(required) > 1:
                    options = '\nOR\n'.join([err_helpers[x] for x in required])
                    hint = hintmsg % ("One of:\n%s" % options)
                raise ValueError(errmsg % hint)

            if t in namedbackends:
                # Try and load the specific named backend
                lib = select_known_backend(t)
                if not lib:
                    # something is missing preventing a valid backend from
                    # loading, set requirements for hinting
                    if t == 'tbb':
                        requirements.append('TBB')
                    elif t == 'omp' and _IS_OSX:
                        requirements.append('OSX_OMP')
                libname = t
            elif t in ['threadsafe', 'forksafe', 'safe']:
                # User wants a specific behaviour...
                available = ['tbb']
                requirements.append('TBB')
                if t == "safe":
                    # "safe" is TBB, which is fork and threadsafe everywhere
                    pass
                elif t == "threadsafe":
                    if _IS_OSX:
                        requirements.append('OSX_OMP')
                    # omp is threadsafe everywhere
                    available.append('omp')
                elif t == "forksafe":
                    # everywhere apart from linux (GNU OpenMP) has a guaranteed
                    # forksafe OpenMP, as OpenMP has better performance, prefer
                    # this to workqueue
                    if not _IS_LINUX:
                        available.append('omp')
                    if _IS_OSX:
                        requirements.append('OSX_OMP')
                    # workqueue is forksafe everywhere
                    available.append('workqueue')
                else:  # unreachable
                    msg = "No threading layer available for purpose %s"
                    raise ValueError(msg % t)
                # select amongst available
                lib, libname = select_from_backends(available)
            elif t == 'default':
                # If default is supplied, try them in order, tbb, omp,
                # workqueue
                lib, libname = select_from_backends(namedbackends)
                if not lib:
                    # set requirements for hinting
                    requirements.append('TBB')
                    if _IS_OSX:
                        requirements.append('OSX_OMP')
            else:
                msg = "The threading layer requested '%s' is unknown to Numba."
                raise ValueError(msg % t)

            # No lib found, raise and hint
            if not lib:
                raise_with_hint(requirements)

            ll.add_symbol('numba_parallel_for', lib.parallel_for)
            ll.add_symbol('do_scheduling_signed', lib.do_scheduling_signed)
            ll.add_symbol('do_scheduling_unsigned', lib.do_scheduling_unsigned)

            launch_threads = CFUNCTYPE(None, c_int)(lib.launch_threads)
            launch_threads(NUM_THREADS)

            _load_num_threads_funcs(lib)  # load late

            # set library name so it can be queried
            global _threading_layer
            _threading_layer = libname
            _is_initialized = True


def _load_num_threads_funcs(lib):

    ll.add_symbol('get_num_threads', lib.get_num_threads)
    ll.add_symbol('set_num_threads', lib.set_num_threads)
    ll.add_symbol('get_thread_id', lib.get_thread_id)

    global _set_num_threads
    _set_num_threads = CFUNCTYPE(None, c_int)(lib.set_num_threads)
    _set_num_threads(NUM_THREADS)

    global _get_num_threads
    _get_num_threads = CFUNCTYPE(c_int)(lib.get_num_threads)

    global _get_thread_id
    _get_thread_id = CFUNCTYPE(c_int)(lib.get_thread_id)


# Some helpers to make set_num_threads jittable

def gen_snt_check():
    from numba.config import NUMBA_NUM_THREADS
    msg = "The number of threads must be between 1 and %s" % NUMBA_NUM_THREADS

    def snt_check(n):
        if n > NUMBA_NUM_THREADS or n < 1:
            raise ValueError(msg)
    return snt_check


snt_check = gen_snt_check()


@overload(snt_check)
def ol_snt_check(n):
    return snt_check


def set_num_threads(n):
    """
    Set the number of threads to use for parallel execution.

    By default, all :obj:`numba.config.NUMBA_NUM_THREADS` threads are used.

    This functionality works by masking out threads that are not used.
    Therefore, the number of threads *n* must be less than or equal to
    :obj:`~.NUMBA_NUM_THREADS`, the total number of threads that are launched.
    See its documentation for more details.

    This function can be used inside of a jitted function.

    Parameters
    ----------
    n: The number of threads. Must be between 1 and NUMBA_NUM_THREADS.

    See Also
    --------
    get_num_threads, numba.config.NUMBA_NUM_THREADS,
    numba.config.NUMBA_DEFAULT_NUM_THREADS, :envvar:`NUMBA_NUM_THREADS`

    """
    _launch_threads()
    if not isinstance(n, (int, np.integer)):
        raise TypeError("The number of threads specified must be an integer")
    snt_check(n)
    _set_num_threads(n)


@overload(set_num_threads)
def ol_set_num_threads(n):
    _launch_threads()
    if not isinstance(n, types.Integer):
        msg = "The number of threads specified must be an integer"
        raise errors.TypingError(msg)

    def impl(n):
        snt_check(n)
        _set_num_threads(n)
    return impl


def get_num_threads():
    """
    Get the number of threads used for parallel execution.

    By default (if :func:`~.set_num_threads` is never called), all
    :obj:`numba.config.NUMBA_NUM_THREADS` threads are used.

    This number is less than or equal to the total number of threads that are
    launched, :obj:`numba.config.NUMBA_NUM_THREADS`.

    This function can be used inside of a jitted function.

    Returns
    -------
    The number of threads.

    See Also
    --------
    set_num_threads, numba.config.NUMBA_NUM_THREADS,
    numba.config.NUMBA_DEFAULT_NUM_THREADS, :envvar:`NUMBA_NUM_THREADS`

    """
    _launch_threads()
    num_threads = _get_num_threads()
    if num_threads <= 0:
        raise RuntimeError("Invalid number of threads. "
                           "This likely indicates a bug in Numba. "
                           "(thread_id=%s, num_threads=%s)" %
                           (_get_thread_id(), num_threads))
    return num_threads


@overload(get_num_threads)
def ol_get_num_threads():
    _launch_threads()

    def impl():
        num_threads = _get_num_threads()
        if num_threads <= 0:
            print("Broken thread_id: ", _get_thread_id())
            print("num_threads: ", num_threads)
            raise RuntimeError("Invalid number of threads. "
                               "This likely indicates a bug in Numba.")
        return num_threads
    return impl


def _get_thread_id():
    """
    Returns a unique ID for each thread

    This function is private and should only be used for testing purposes.
    """
    _launch_threads()
    return _get_thread_id()


@overload(_get_thread_id)
def ol_get_thread_id():
    _launch_threads()

    def impl():
        return _get_thread_id()
    return impl


_DYLD_WORKAROUND_SET = 'NUMBA_DYLD_WORKAROUND' in os.environ
_DYLD_WORKAROUND_VAL = int(os.environ.get('NUMBA_DYLD_WORKAROUND', 0))

if _DYLD_WORKAROUND_SET and _DYLD_WORKAROUND_VAL:
    _launch_threads()<|MERGE_RESOLUTION|>--- conflicted
+++ resolved
@@ -24,11 +24,7 @@
 
 from numba.npyufunc import ufuncbuilder
 from numba.numpy_support import as_dtype
-<<<<<<< HEAD
-from numba import types, config, utils, errors
-=======
-from numba import types, config
->>>>>>> d7953a18
+from numba import types, config, errors
 from numba.npyufunc.wrappers import _wrapper_info
 from numba.extending import overload
 
