--- conflicted
+++ resolved
@@ -236,16 +236,14 @@
     a = list(range(n))
     return a * v
 
-<<<<<<< HEAD
-def list_bool(n):
-    a = list(range(n))
-    return bool(a), (True if a else False)
-=======
 def list_mul_inplace(n, v):
     a = list(range(n))
     a *= v
     return a
->>>>>>> 10412424
+
+def list_bool(n):
+    a = list(range(n))
+    return bool(a), (True if a else False)
 
 
 class TestLists(MemoryLeakMixin, TestCase):
