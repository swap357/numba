--- conflicted
+++ resolved
@@ -19,16 +19,11 @@
 from collections import defaultdict
 
 import numba.parfors.parfor
-<<<<<<< HEAD
-from numba import njit, prange
+from numba import njit, prange, set_num_threads, get_num_threads
 from numba.core import (types, utils, typing, errors, ir, rewrites,
                         typed_passes, inline_closurecall, config, compiler, cpu)
 from numba.extending import (overload_method, register_model,
                              typeof_impl, unbox, NativeValue, models)
-=======
-from numba import njit, prange, set_num_threads, get_num_threads
-from numba.core import types, utils, typing, errors, ir, rewrites, typed_passes, inline_closurecall, config, compiler, cpu
->>>>>>> f3ca34da
 from numba.core.registry import cpu_target
 from numba.core.annotations import type_annotations
 from numba.core.ir_utils import (find_callname, guard, build_definitions,
