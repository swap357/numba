--- conflicted
+++ resolved
@@ -122,16 +122,19 @@
     else:
         return fn
 
-<<<<<<< HEAD
 def expected_failure_py313(fn):
     if utils.PYVERSION == (3, 13):
-=======
-def expected_failure_np2(fn):
-    if numpy_support.numpy_version == (2, 0):
->>>>>>> 2001717f
         return unittest.expectedFailure(fn)
     else:
         return fn
+
+
+def expected_failure_np2(fn):
+    if numpy_support.numpy_version == (2, 0):
+        return unittest.expectedFailure(fn)
+    else:
+        return fn
+
 
 _msg = "SciPy needed for test"
 skip_unless_scipy = unittest.skipIf(scipy is None, _msg)
