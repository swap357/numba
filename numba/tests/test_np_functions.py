--- conflicted
+++ resolved
@@ -448,17 +448,16 @@
     return np.nan_to_num(X, copy=copy, nan=nan)
 
 
-<<<<<<< HEAD
 def np_indices(dimensions):
     return np.indices(dimensions)
-=======
+
+
 def diagflat1(v):
     return np.diagflat(v)
 
 
 def diagflat2(v, k=0):
     return np.diagflat(v, k)
->>>>>>> de4aba2d
 
 
 class TestNPFunctions(MemoryLeakMixin, TestCase):
