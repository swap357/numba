--- conflicted
+++ resolved
@@ -113,16 +113,14 @@
 def ediff1d(ary, to_end=None, to_begin=None):
     return np.ediff1d(ary, to_end, to_begin)
 
-<<<<<<< HEAD
+def asarray(a):
+    return np.asarray(a)
+
+def asarray_kws(a, dtype):
+    return np.asarray(a, dtype=dtype)
+
 def extract(condition, arr):
     return np.extract(condition, arr)
-=======
-def asarray(a):
-    return np.asarray(a)
-
-def asarray_kws(a, dtype):
-    return np.asarray(a, dtype=dtype)
->>>>>>> 62d9a793
 
 
 class TestNPFunctions(MemoryLeakMixin, TestCase):
@@ -1639,7 +1637,6 @@
         with self.assertRaises(ValueError) as e:
             cfunc(cond, a)
         self.assertIn(msg, str(e.exception))
-
 
     def test_asarray(self):
 
