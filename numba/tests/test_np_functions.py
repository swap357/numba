--- conflicted
+++ resolved
@@ -335,7 +335,6 @@
 def interp(x, xp, fp):
     return np.interp(x, xp, fp)
 
-<<<<<<< HEAD
 
 def np_repeat(a, repeats):
     return np.repeat(a, repeats)
@@ -397,8 +396,6 @@
     return np.swapaxes(a, a1, a2)
 
 
-=======
->>>>>>> 806a5068
 class TestNPFunctions(MemoryLeakMixin, TestCase):
     """
     Tests for various Numpy functions.
@@ -3089,8 +3086,6 @@
 
             self.assertIn('y cannot be a scalar', str(e.exception))
 
-<<<<<<< HEAD
-=======
     def test_average(self):
 
         #array of random numbers
@@ -3166,9 +3161,6 @@
         #test with axis argument
         test_1D_weights_axis(data, axis=1, weights=w)
 
-    @unittest.skipUnless(np_version >= (1, 10), "interp needs Numpy 1.10+")
-    @unittest.skipIf(np_version >= (1, 16), "Known issue on NumPy 1.16+")
->>>>>>> 806a5068
     def test_interp_basic(self):
         pyfunc = interp
         cfunc = jit(nopython=True)(pyfunc)
