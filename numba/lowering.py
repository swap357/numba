from __future__ import print_function, division, absolute_import

import weakref
import time
from collections import namedtuple, deque
from functools import partial

from llvmlite.llvmpy.core import Constant, Type, Builder
from llvmlite import ir as llvmir

from . import (_dynfunc, cgutils, config, funcdesc, generators, ir, types,
               typing, utils)
from .errors import LoweringError, new_error_context, TypingError
from .targets import removerefctpass
from .funcdesc import default_mangler
from . import debuginfo, utils


class Environment(_dynfunc.Environment):
    """Stores globals and constant pyobjects for runtime.

    It is often needed to convert b/w nopython objects and pyobjects.
    """
    __slots__ = ('env_name', '__weakref__')
    # A weak-value dictionary to store live environment with env_name as the
    # key.
    _memo = weakref.WeakValueDictionary()

    @classmethod
    def from_fndesc(cls, fndesc):
        mod = fndesc.lookup_module()
        try:
            # Avoid creating new Env
            return cls._memo[fndesc.env_name]
        except KeyError:
            inst = cls(mod.__dict__)
            inst.env_name = fndesc.env_name
            cls._memo[fndesc.env_name] = inst
            return inst

    def __reduce__(self):
        return _rebuild_env, (
            self.globals['__name__'],
            self.consts,
            self.env_name
            )

    def __del__(self):
        if utils is None or utils.IS_PY3:
            return
        if _keepalive is None:
            return
        _keepalive.append((time.time(), self))
        if len(_keepalive) > 10:
            cur = time.time()
            while _keepalive and cur - _keepalive[0][0] > 1:
                _keepalive.popleft()


_keepalive = deque()


def _rebuild_env(modname, consts, env_name):
    if env_name in Environment._memo:
        return Environment._memo[env_name]
    from . import serialize
    mod = serialize._rebuild_module(modname)
    env = Environment(mod.__dict__)
    env.consts[:] = consts
    return env


_VarArgItem = namedtuple("_VarArgItem", ("vararg", "index"))


class BaseLower(object):
    """
    Lower IR to LLVM
    """
<<<<<<< HEAD
    def __init__(self, context, library, fndesc, func_ir, diagnostics=None):
=======

    def __init__(self, context, library, fndesc, func_ir):
>>>>>>> a18ddf17
        self.library = library
        self.fndesc = fndesc
        self.blocks = utils.SortedMap(utils.iteritems(func_ir.blocks))
        self.func_ir = func_ir
        self.call_conv = context.call_conv
        self.generator_info = func_ir.generator_info
        self.diagnostics = diagnostics

        # Initialize LLVM
        self.module = self.library.create_ir_module(self.fndesc.unique_name)

        # Python execution environment (will be available to the compiled
        # function).
        self.env = Environment.from_fndesc(self.fndesc)

        # Internal states
        self.blkmap = {}
        self.varmap = {}
        self.firstblk = min(self.blocks.keys())
        self.loc = -1

        # Specializes the target context as seen inside the Lowerer
        # This adds:
        #  - environment: the python exceution environment
        self.context = context.subtarget(environment=self.env,
                                         fndesc=self.fndesc)

        # Debuginfo
        dibuildercls = (self.context.DIBuilder
                        if self.context.enable_debuginfo
                        else debuginfo.DummyDIBuilder)

        self.debuginfo = dibuildercls(module=self.module,
                                      filepath=func_ir.loc.filename)

        # Subclass initialization
        self.init()

    def init(self):
        pass

    def init_pyapi(self):
        """
        Init the Python API and Environment Manager for the function being
        lowered.
        """
        if self.pyapi is not None:
            return
        self.pyapi = self.context.get_python_api(self.builder)

        # Store environment argument for later use
        self.env_manager = self.context.get_env_manager(self.builder)
        self.env_body = self.env_manager.env_body
        self.envarg = self.env_manager.env_ptr

    def pre_lower(self):
        """
        Called before lowering all blocks.
        """
        # A given Lower object can be used for several LL functions
        # (for generators) and it's important to use a new API and
        # EnvironmentManager.
        self.pyapi = None
        self.debuginfo.mark_subprogram(function=self.builder.function,
                                       name=self.fndesc.qualname,
                                       loc=self.func_ir.loc)

    def post_lower(self):
        """
        Called after all blocks are lowered
        """
        self.debuginfo.finalize()

    def pre_block(self, block):
        """
        Called before lowering a block.
        """

    def return_exception(self, exc_class, exc_args=None):
        self.call_conv.return_user_exc(self.builder, exc_class, exc_args)

    def emit_environment_object(self):
        """Emit a pointer to hold the Environment object.
        """
        # Define global for the environment and initialize it to NULL
        envname = self.context.get_env_name(self.fndesc)
        gvenv = self.context.declare_env_global(self.module, envname)

    def lower(self):
        # Emit the Env into the module
        self.emit_environment_object()
        if self.generator_info is None:
            self.genlower = None
            self.lower_normal_function(self.fndesc)
        else:
            self.genlower = self.GeneratorLower(self)
            self.gentype = self.genlower.gentype

            self.genlower.lower_init_func(self)
            self.genlower.lower_next_func(self)
            if self.gentype.has_finalizer:
                self.genlower.lower_finalize_func(self)

        if config.DUMP_LLVM:
            print(("LLVM DUMP %s" % self.fndesc).center(80, '-'))
            print(self.module)
            print('=' * 80)

        # Special optimization to remove NRT on functions that do not need it.
        if self.context.enable_nrt and self.generator_info is None:
            removerefctpass.remove_unnecessary_nrt_usage(self.function,
                                                         context=self.context,
                                                         fndesc=self.fndesc)

        # Run target specific post lowering transformation
        self.context.post_lowering(self.module, self.library)

        # Materialize LLVM Module
        self.library.add_ir_module(self.module)

    def extract_function_arguments(self):
        self.fnargs = self.call_conv.decode_arguments(self.builder,
                                                      self.fndesc.argtypes,
                                                      self.function)
        return self.fnargs

    def lower_normal_function(self, fndesc):
        """
        Lower non-generator *fndesc*.
        """
        self.setup_function(fndesc)

        # Init argument values
        self.extract_function_arguments()
        entry_block_tail = self.lower_function_body()

        # Close tail of entry block
        self.builder.position_at_end(entry_block_tail)
        self.builder.branch(self.blkmap[self.firstblk])

    def lower_function_body(self):
        """
        Lower the current function's body, and return the entry block.
        """
        # Init Python blocks
        for offset in self.blocks:
            bname = "B%s" % offset
            self.blkmap[offset] = self.function.append_basic_block(bname)

        self.pre_lower()
        # pre_lower() may have changed the current basic block
        entry_block_tail = self.builder.basic_block

        self.debug_print("# function begin: {0}".format(
            self.fndesc.unique_name))
        # Lower all blocks
        for offset, block in sorted(self.blocks.items()):
            bb = self.blkmap[offset]
            self.builder.position_at_end(bb)
            self.lower_block(block)

        self.post_lower()
        return entry_block_tail

    def lower_block(self, block):
        """
        Lower the given block.
        """
        self.pre_block(block)
        for inst in block.body:
            self.loc = inst.loc
            defaulterrcls = partial(LoweringError, loc=self.loc)
            with new_error_context('lowering "{inst}" at {loc}', inst=inst,
                                   loc=self.loc, errcls_=defaulterrcls):
                self.lower_inst(inst)

    def create_cpython_wrapper(self, release_gil=False):
        """
        Create CPython wrapper(s) around this function (or generator).
        """
        if self.genlower:
            self.context.create_cpython_wrapper(self.library,
                                                self.genlower.gendesc,
                                                self.env, self.call_helper,
                                                release_gil=release_gil)
        self.context.create_cpython_wrapper(self.library, self.fndesc,
                                            self.env, self.call_helper,
                                            release_gil=release_gil)

    def setup_function(self, fndesc):
        # Setup function
        self.function = self.context.declare_function(self.module, fndesc)
        self.entry_block = self.function.append_basic_block('entry')
        self.builder = Builder(self.entry_block)
        self.call_helper = self.call_conv.init_call_helper(self.builder)

    def typeof(self, varname):
        return self.fndesc.typemap[varname]

    def debug_print(self, msg):
        if config.DEBUG_JIT:
            self.context.debug_print(self.builder, "DEBUGJIT: {0}".format(msg))

    @property
    def has_dynamic_globals(self):
        """
        If true, then can't cache LLVM module accross process calls.
        """
        return self.library.has_dynamic_globals


# Dictionary mapping instruction class to its lowering function.
lower_extensions = {}

class Lower(BaseLower):
    GeneratorLower = generators.GeneratorLower

    def lower_inst(self, inst):
        # Set debug location for all subsequent LL instructions
        self.debuginfo.mark_location(self.builder, self.loc)
        self.debug_print(str(inst))
        if isinstance(inst, ir.Assign):
            ty = self.typeof(inst.target.name)
            val = self.lower_assign(ty, inst)
            self.storevar(val, inst.target.name)

        elif isinstance(inst, ir.Branch):
            cond = self.loadvar(inst.cond.name)
            tr = self.blkmap[inst.truebr]
            fl = self.blkmap[inst.falsebr]

            condty = self.typeof(inst.cond.name)
            pred = self.context.cast(self.builder, cond, condty, types.boolean)
            assert pred.type == Type.int(1), ("cond is not i1: %s" % pred.type)
            self.builder.cbranch(pred, tr, fl)

        elif isinstance(inst, ir.Jump):
            target = self.blkmap[inst.target]
            self.builder.branch(target)

        elif isinstance(inst, ir.Return):
            if self.generator_info:
                # StopIteration
                self.genlower.return_from_generator(self)
                return
            val = self.loadvar(inst.value.name)
            oty = self.typeof(inst.value.name)
            ty = self.fndesc.restype
            if isinstance(ty, types.Optional):
                # If returning an optional type
                self.call_conv.return_optional_value(self.builder, ty, oty, val)
                return
            if ty != oty:
                val = self.context.cast(self.builder, val, oty, ty)
            retval = self.context.get_return_value(self.builder, ty, val)
            self.call_conv.return_value(self.builder, retval)

        elif isinstance(inst, ir.StaticSetItem):
            signature = self.fndesc.calltypes[inst]
            assert signature is not None
            try:
                impl = self.context.get_function('static_setitem', signature)
            except NotImplementedError:
                return self.lower_setitem(inst.target, inst.index_var, inst.value, signature)
            else:
                target = self.loadvar(inst.target.name)
                value = self.loadvar(inst.value.name)
                valuety = self.typeof(inst.value.name)
                value = self.context.cast(self.builder, value, valuety,
                                          signature.args[2])
                return impl(self.builder, (target, inst.index, value))

        elif isinstance(inst, ir.Print):
            self.lower_print(inst)

        elif isinstance(inst, ir.SetItem):
            signature = self.fndesc.calltypes[inst]
            assert signature is not None
            return self.lower_setitem(inst.target, inst.index, inst.value, signature)

        elif isinstance(inst, ir.DelItem):
            target = self.loadvar(inst.target.name)
            index = self.loadvar(inst.index.name)

            targetty = self.typeof(inst.target.name)
            indexty = self.typeof(inst.index.name)

            signature = self.fndesc.calltypes[inst]
            assert signature is not None
            impl = self.context.get_function('delitem', signature)

            assert targetty == signature.args[0]
            index = self.context.cast(self.builder, index, indexty,
                                      signature.args[1])

            return impl(self.builder, (target, index))

        elif isinstance(inst, ir.Del):
            self.delvar(inst.value)

        elif isinstance(inst, ir.SetAttr):
            target = self.loadvar(inst.target.name)
            value = self.loadvar(inst.value.name)
            signature = self.fndesc.calltypes[inst]

            targetty = self.typeof(inst.target.name)
            valuety = self.typeof(inst.value.name)
            assert signature is not None
            assert signature.args[0] == targetty
            impl = self.context.get_setattr(inst.attr, signature)

            # Convert argument to match
            value = self.context.cast(self.builder, value, valuety,
                                      signature.args[1])

            return impl(self.builder, (target, value))

        elif isinstance(inst, ir.StaticRaise):
            self.lower_static_raise(inst)

        else:
            for _class, func in lower_extensions.items():
                if isinstance(inst, _class):
                    func(self, inst)
                    return
            raise NotImplementedError(type(inst))

    def lower_setitem(self, target_var, index_var, value_var, signature):
        target = self.loadvar(target_var.name)
        value = self.loadvar(value_var.name)
        index = self.loadvar(index_var.name)

        targetty = self.typeof(target_var.name)
        valuety = self.typeof(value_var.name)
        indexty = self.typeof(index_var.name)

        impl = self.context.get_function('setitem', signature)

        # Convert argument to match
        if isinstance(targetty, types.Optional):
            target = self.context.cast(self.builder, target, targetty,
                                       targetty.type)
        else:
            assert targetty == signature.args[0]

        index = self.context.cast(self.builder, index, indexty,
                                  signature.args[1])
        value = self.context.cast(self.builder, value, valuety,
                                  signature.args[2])

        return impl(self.builder, (target, index, value))

    def lower_static_raise(self, inst):
        if inst.exc_class is None:
            # Reraise
            self.return_exception(None)
        else:
            self.return_exception(inst.exc_class, inst.exc_args)

    def lower_assign(self, ty, inst):
        value = inst.value
        # In nopython mode, closure vars are frozen like globals
        if isinstance(value, (ir.Const, ir.Global, ir.FreeVar)):
            res = self.context.get_constant_generic(self.builder, ty,
                                                    value.value)
            self.incref(ty, res)
            return res

        elif isinstance(value, ir.Expr):
            return self.lower_expr(ty, value)

        elif isinstance(value, ir.Var):
            val = self.loadvar(value.name)
            oty = self.typeof(value.name)
            res = self.context.cast(self.builder, val, oty, ty)
            self.incref(ty, res)
            return res

        elif isinstance(value, ir.Arg):
            # Cast from the argument type to the local variable type
            # (note the "arg.FOO" convention as used in typeinfer)
            argty = self.typeof("arg." + value.name)
            if isinstance(argty, types.Omitted):
                pyval = argty.value
                # use the type of the constant value
                valty = self.context.typing_context.resolve_value_type(pyval)
                const = self.context.get_constant_generic(self.builder, valty,
                                                          pyval)
                # cast it to the variable type
                res = self.context.cast(self.builder, const, valty, ty)
            else:
                val = self.fnargs[value.index]
                res = self.context.cast(self.builder, val, argty, ty)
            self.incref(ty, res)
            return res

        elif isinstance(value, ir.Yield):
            res = self.lower_yield(ty, value)
            self.incref(ty, res)
            return res

        raise NotImplementedError(type(value), value)

    def lower_yield(self, retty, inst):
        yp = self.generator_info.yield_points[inst.index]
        assert yp.inst is inst
        y = generators.LowerYield(self, yp, yp.live_vars)
        y.lower_yield_suspend()
        # Yield to caller
        val = self.loadvar(inst.value.name)
        typ = self.typeof(inst.value.name)

        # cast the local val to the type yielded
        yret = self.context.cast(self.builder, val, typ,
                                    self.gentype.yield_type)

        # get the return repr of yielded value
        retval = self.context.get_return_value(self.builder, typ, yret)

        # return
        self.call_conv.return_value(self.builder, retval)

        # Resumption point
        y.lower_yield_resume()
        # None is returned by the yield expression
        return self.context.get_constant_generic(self.builder, retty, None)

    def lower_binop(self, resty, expr, op):
        # if op in utils.OPERATORS_TO_BUILTINS:
        # map operator.the_op => the corresponding types.Function() TODO: is this looks dodgy ...
        op = self.context.typing_context.resolve_value_type(op)

        lhs = expr.lhs
        rhs = expr.rhs
        static_lhs = expr.static_lhs
        static_rhs = expr.static_rhs
        lty = self.typeof(lhs.name)
        rty = self.typeof(rhs.name)
        lhs = self.loadvar(lhs.name)
        rhs = self.loadvar(rhs.name)

        # Convert argument to match
        signature = self.fndesc.calltypes[expr]
        lhs = self.context.cast(self.builder, lhs, lty, signature.args[0])
        rhs = self.context.cast(self.builder, rhs, rty, signature.args[1])

        def cast_result(res):
            return self.context.cast(self.builder, res,
                                     signature.return_type, resty)

        # First try with static operands, if known
        def try_static_impl(tys, args):
            if any(a is ir.UNDEFINED for a in args):
                return None
            try:
                if isinstance(op, types.Function):
                    static_sig = op.get_call_type(self.context.typing_context, tys, {})
                else:
                    static_sig = typing.signature(signature.return_type, *tys)
            except TypingError:
                return None
            try:
                static_impl = self.context.get_function(op, static_sig)
                return static_impl(self.builder, args)
            except NotImplementedError:
                return None

        res = try_static_impl((types.Const(static_lhs), types.Const(static_rhs)),
                              (static_lhs, static_rhs))
        if res is not None:
            return cast_result(res)

        res = try_static_impl((types.Const(static_lhs), rty),
                              (static_lhs, rhs))
        if res is not None:
            return cast_result(res)

        res = try_static_impl((lty, types.Const(static_rhs)),
                              (lhs, static_rhs))
        if res is not None:
            return cast_result(res)

        # Normal implementation for generic arguments

        sig = op.get_call_type(self.context.typing_context, signature.args, {})
        impl = self.context.get_function(op, sig)
        res = impl(self.builder, (lhs, rhs))
        return cast_result(res)

    def lower_getitem(self, resty, expr, value, index, signature):
        baseval = self.loadvar(value.name)
        indexval = self.loadvar(index.name)
        impl = self.context.get_function("getitem", signature)
        argvals = (baseval, indexval)
        argtyps = (self.typeof(value.name),
                   self.typeof(index.name))
        castvals = [self.context.cast(self.builder, av, at, ft)
                    for av, at, ft in zip(argvals, argtyps,
                                          signature.args)]
        res = impl(self.builder, castvals)
        return self.context.cast(self.builder, res,
                                 signature.return_type,
                                 resty)

    def _cast_var(self, var, ty):
        """
        Cast a Numba IR variable to the given Numba type, returning a
        low-level value.
        """
        if isinstance(var, _VarArgItem):
            varty = self.typeof(var.vararg.name)[var.index]
            val = self.builder.extract_value(self.loadvar(var.vararg.name),
                                             var.index)
        else:
            varty = self.typeof(var.name)
            val = self.loadvar(var.name)
        return self.context.cast(self.builder, val, varty, ty)

    def fold_call_args(self, fnty, signature, pos_args, vararg, kw_args):
        if vararg:
            # Inject *args from function call
            # The lowering will be done in _cast_var() above.
            tp_vararg = self.typeof(vararg.name)
            assert isinstance(tp_vararg, types.BaseTuple)
            pos_args = pos_args + [_VarArgItem(vararg, i)
                                   for i in range(len(tp_vararg))]

        # Fold keyword arguments and resolve default argument values
        pysig = signature.pysig
        if pysig is None:
            if kw_args:
                raise NotImplementedError("unsupported keyword arguments "
                                          "when calling %s" % (fnty,))
            argvals = [self._cast_var(var, sigty)
                       for var, sigty in zip(pos_args, signature.args)]
        else:
            def normal_handler(index, param, var):
                return self._cast_var(var, signature.args[index])

            def default_handler(index, param, default):
                return self.context.get_constant_generic(
                    self.builder, signature.args[index], default)

            def stararg_handler(index, param, vars):
                stararg_ty = signature.args[index]
                assert isinstance(stararg_ty, types.BaseTuple), stararg_ty
                values = [self._cast_var(var, sigty)
                          for var, sigty in zip(vars, stararg_ty)]
                return cgutils.make_anonymous_struct(self.builder, values)

            argvals = typing.fold_arguments(pysig,
                                            pos_args, dict(kw_args),
                                            normal_handler,
                                            default_handler,
                                            stararg_handler)
        return argvals

    def lower_print(self, inst):
        """
        Lower a ir.Print()
        """
        # We handle this, as far as possible, as a normal call to built-in
        # print().  This will make it easy to undo the special ir.Print
        # rewrite when it becomes unnecessary (e.g. when we have native
        # strings).
        sig = self.fndesc.calltypes[inst]
        assert sig.return_type == types.none
        fnty = self.context.typing_context.resolve_value_type(print)

        # Fix the call signature to inject any constant-inferred
        # string argument
        pos_tys = list(sig.args)
        pos_args = list(inst.args)
        for i in range(len(pos_args)):
            if i in inst.consts:
                pyval = inst.consts[i]
                if isinstance(pyval, str):
                    pos_tys[i] = types.Const(pyval)

        fixed_sig = typing.signature(sig.return_type, *pos_tys)
        fixed_sig.pysig = sig.pysig

        argvals = self.fold_call_args(fnty, sig, pos_args, inst.vararg, {})
        impl = self.context.get_function(print, fixed_sig)
        impl(self.builder, argvals)

    def lower_call(self, resty, expr):
        signature = self.fndesc.calltypes[expr]
        self.debug_print("# lower_call: expr = {0}".format(expr))
        if isinstance(signature.return_type, types.Phantom):
            return self.context.get_dummy_value()

        if isinstance(expr.func, ir.Intrinsic):
            fnty = expr.func.name
        else:
            fnty = self.typeof(expr.func.name)

        if isinstance(fnty, types.ObjModeDispatcher):
            self.init_pyapi()
            # Acquire the GIL
            gil_state = self.pyapi.gil_ensure()
            # Fix types
            argnames = [a.name for a in expr.args]
            argtypes = [self.typeof(a) for a in argnames]
            argvalues = [self.loadvar(a) for a in argnames]
            for v, ty in zip(argvalues, argtypes):
                # Because .from_native_value steal the reference
                self.incref(ty, v)

            argobjs = [self.pyapi.from_native_value(atyp, aval,
                                                    self.env_manager)
                       for atyp, aval in zip(argtypes, argvalues)]
            # Make Call
            entry_pt = fnty.dispatcher.compile(tuple(argtypes))
            callee = self.context.add_dynamic_addr(self.builder,
                                                   id(entry_pt),
                                                   info="with_objectmode")
            ret_obj = self.pyapi.call_function_objargs(callee, argobjs)
            has_exception = cgutils.is_null(self.builder, ret_obj)
            with self. builder.if_else(has_exception) as (then, orelse):
                # Handles exception
                # This branch must exit the function
                with then:
                    # Clean arg
                    for obj in argobjs:
                        self.pyapi.decref(obj)

                    # Release the GIL
                    self.pyapi.gil_release(gil_state)

                    # Return and signal exception
                    self.call_conv.return_exc(self.builder)

                # Handles normal return
                with orelse:
                    # Fix output value
                    native = self.pyapi.to_native_value(
                        fnty.dispatcher.output_types,
                        ret_obj,
                        )
                    output = native.value

                    # Release objs
                    self.pyapi.decref(ret_obj)
                    for obj in argobjs:
                        self.pyapi.decref(obj)

                    # cleanup output
                    if callable(native.cleanup):
                        native.cleanup()

                    # Release the GIL
                    self.pyapi.gil_release(gil_state)

                    # Error during unboxing
                    with self.builder.if_then(native.is_error):
                        self.call_conv.return_exc(self.builder)

                    res = output

        elif isinstance(fnty, types.ExternalFunction):
            # Handle a named external function
            self.debug_print("# external function")
            argvals = self.fold_call_args(fnty, signature,
                                          expr.args, expr.vararg, expr.kws)
            fndesc = funcdesc.ExternalFunctionDescriptor(
                fnty.symbol, fnty.sig.return_type, fnty.sig.args)
            func = self.context.declare_external_function(self.builder.module,
                                                          fndesc)
            res = self.context.call_external_function(
                self.builder, func, fndesc.argtypes, argvals)

        elif isinstance(fnty, types.NumbaFunction):
            # Handle a compiled Numba function
            self.debug_print("# calling numba function")
            argvals = self.fold_call_args(fnty, signature,
                                          expr.args, expr.vararg, expr.kws)
            res = self.context.call_internal(self.builder, fnty.fndesc,
                                             fnty.sig, argvals)

        elif isinstance(fnty, types.ExternalFunctionPointer):
            self.debug_print("# calling external function pointer")
            argvals = self.fold_call_args(fnty, signature,
                                          expr.args, expr.vararg, expr.kws)
            # Handle a C function pointer
            pointer = self.loadvar(expr.func.name)
            # If the external function pointer uses libpython
            if fnty.requires_gil:
                self.init_pyapi()
                # Acquire the GIL
                gil_state = self.pyapi.gil_ensure()
                # Make PyObjects
                newargvals = []
                pyvals = []
                for exptyp, gottyp, aval in zip(fnty.sig.args, signature.args,
                                                argvals):
                    # Adjust argument values to pyobjects
                    if exptyp == types.ffi_forced_object:
                        self.incref(gottyp, aval)
                        obj = self.pyapi.from_native_value(gottyp, aval,
                                                           self.env_manager)
                        newargvals.append(obj)
                        pyvals.append(obj)
                    else:
                        newargvals.append(aval)

                # Call external function
                res = self.context.call_function_pointer(self.builder, pointer,
                                                         newargvals, fnty.cconv)
                # Release PyObjects
                for obj in pyvals:
                    self.pyapi.decref(obj)

                # Release the GIL
                self.pyapi.gil_release(gil_state)
            # If the external function pointer does NOT use libpython
            else:
                res = self.context.call_function_pointer(self.builder, pointer,
                                                         argvals, fnty.cconv)

        elif isinstance(fnty, types.RecursiveCall):
            # Recursive call
            argvals = self.fold_call_args(fnty, signature,
                                          expr.args, expr.vararg, expr.kws)
            qualprefix = fnty.overloads[signature.args]
            mangler = self.context.mangler or default_mangler
            mangled_name = mangler(qualprefix, signature.args)
            # special case self recursion
            if self.builder.function.name.startswith(mangled_name):
                res = self.context.call_internal(self.builder, self.fndesc,
                                                 signature, argvals)
            else:
                res = self.context.call_unresolved(self.builder, mangled_name,
                                                   signature, argvals)

        else:
            # Normal function resolution
            self.debug_print("# calling normal function: {0}".format(fnty))
            self.debug_print("# signature: {0}".format(signature))
            if (isinstance(expr.func, ir.Intrinsic) or
                    isinstance(fnty, types.ObjModeDispatcher)):
                argvals = expr.func.args
            else:
                argvals = self.fold_call_args(fnty, signature,
                                              expr.args, expr.vararg, expr.kws)
            impl = self.context.get_function(fnty, signature)
            if signature.recvr:
                # The "self" object is passed as the function object
                # for bounded function
                the_self = self.loadvar(expr.func.name)
                # Prepend the self reference
                argvals = [the_self] + list(argvals)

            res = impl(self.builder, argvals)

            libs = getattr(impl, "libs", ())
            for lib in libs:
                self.library.add_linking_library(lib)

        return self.context.cast(self.builder, res, signature.return_type,
                                 resty)

    def lower_expr(self, resty, expr):
        if expr.op == 'binop':
            return self.lower_binop(resty, expr, expr.fn)
        elif expr.op == 'inplace_binop':
            lty = self.typeof(expr.lhs.name)
            if lty.mutable:
                return self.lower_binop(resty, expr, expr.fn)
            else:
                # inplace operators on non-mutable types reuse the same
                # definition as the corresponding copying operators.)
                return self.lower_binop(resty, expr, expr.immutable_fn)
        elif expr.op == 'unary':
            val = self.loadvar(expr.value.name)
            typ = self.typeof(expr.value.name)
            # Get function
            signature = self.fndesc.calltypes[expr]
            impl = self.context.get_function(expr.fn, signature)
            # Convert argument to match
            val = self.context.cast(self.builder, val, typ, signature.args[0])
            res = impl(self.builder, [val])
            res = self.context.cast(self.builder, res,
                                    signature.return_type, resty)
            return res

        elif expr.op == 'call':
            res = self.lower_call(resty, expr)
            return res

        elif expr.op == 'pair_first':
            val = self.loadvar(expr.value.name)
            ty = self.typeof(expr.value.name)
            res = self.context.pair_first(self.builder, val, ty)
            self.incref(resty, res)
            return res

        elif expr.op == 'pair_second':
            val = self.loadvar(expr.value.name)
            ty = self.typeof(expr.value.name)
            res = self.context.pair_second(self.builder, val, ty)
            self.incref(resty, res)
            return res

        elif expr.op in ('getiter', 'iternext'):
            val = self.loadvar(expr.value.name)
            ty = self.typeof(expr.value.name)
            signature = self.fndesc.calltypes[expr]
            impl = self.context.get_function(expr.op, signature)
            [fty] = signature.args
            castval = self.context.cast(self.builder, val, ty, fty)
            res = impl(self.builder, (castval,))
            res = self.context.cast(self.builder, res, signature.return_type,
                                    resty)
            return res

        elif expr.op == 'exhaust_iter':
            val = self.loadvar(expr.value.name)
            ty = self.typeof(expr.value.name)
            # Unpack optional
            if isinstance(ty, types.Optional):
                val = self.context.cast(self.builder, val, ty, ty.type)
                ty = ty.type

            # If we have a tuple, we needn't do anything
            # (and we can't iterate over the heterogeneous ones).
            if isinstance(ty, types.BaseTuple):
                assert ty == resty
                self.incref(ty, val)
                return val

            itemty = ty.iterator_type.yield_type
            tup = self.context.get_constant_undef(resty)
            pairty = types.Pair(itemty, types.boolean)
            getiter_sig = typing.signature(ty.iterator_type, ty)
            getiter_impl = self.context.get_function('getiter',
                                                     getiter_sig)
            iternext_sig = typing.signature(pairty, ty.iterator_type)
            iternext_impl = self.context.get_function('iternext',
                                                      iternext_sig)
            iterobj = getiter_impl(self.builder, (val,))
            # We call iternext() as many times as desired (`expr.count`).
            for i in range(expr.count):
                pair = iternext_impl(self.builder, (iterobj,))
                is_valid = self.context.pair_second(self.builder,
                                                    pair, pairty)
                with cgutils.if_unlikely(self.builder,
                                         self.builder.not_(is_valid)):
                    self.return_exception(ValueError)
                item = self.context.pair_first(self.builder,
                                               pair, pairty)
                tup = self.builder.insert_value(tup, item, i)

            # Call iternext() once more to check that the iterator
            # is exhausted.
            pair = iternext_impl(self.builder, (iterobj,))
            is_valid = self.context.pair_second(self.builder,
                                                pair, pairty)
            with cgutils.if_unlikely(self.builder, is_valid):
                self.return_exception(ValueError)

            self.decref(ty.iterator_type, iterobj)
            return tup

        elif expr.op == "getattr":
            val = self.loadvar(expr.value.name)
            ty = self.typeof(expr.value.name)

            if isinstance(resty, types.BoundFunction):
                # if we are getting out a method, assume we have typed this
                # properly and just build a bound function object
                casted = self.context.cast(self.builder, val, ty, resty.this)
                res = self.context.get_bound_function(self.builder, casted,
                                                      resty.this)
                self.incref(resty, res)
                return res
            else:
                impl = self.context.get_getattr(ty, expr.attr)
                attrty = self.context.typing_context.resolve_getattr(ty,
                                                                     expr.attr)

                if impl is None:
                    # ignore the attribute
                    return self.context.get_dummy_value()
                else:
                    res = impl(self.context, self.builder, ty, val, expr.attr)

                # Cast the attribute type to the expected output type
                res = self.context.cast(self.builder, res, attrty, resty)
            return res

        elif expr.op == "static_getitem":
            signature = typing.signature(resty, self.typeof(expr.value.name),
                                         types.Const(expr.index))
            try:
                # Both get_function() and the returned implementation can
                # raise NotImplementedError if the types aren't supported
                impl = self.context.get_function("static_getitem", signature)
                return impl(self.builder, (self.loadvar(expr.value.name), expr.index))
            except NotImplementedError:
                if expr.index_var is None:
                    raise
                # Fall back on the generic getitem() implementation
                # for this type.
                signature = self.fndesc.calltypes[expr]
                return self.lower_getitem(resty, expr, expr.value,
                                          expr.index_var, signature)

        elif expr.op == "getitem":
            signature = self.fndesc.calltypes[expr]
            return self.lower_getitem(resty, expr, expr.value, expr.index,
                                      signature)

        elif expr.op == "build_tuple":
            itemvals = [self.loadvar(i.name) for i in expr.items]
            itemtys = [self.typeof(i.name) for i in expr.items]
            castvals = [self.context.cast(self.builder, val, fromty, toty)
                        for val, toty, fromty in zip(itemvals, resty, itemtys)]
            tup = self.context.make_tuple(self.builder, resty, castvals)
            self.incref(resty, tup)
            return tup

        elif expr.op == "build_list":
            itemvals = [self.loadvar(i.name) for i in expr.items]
            itemtys = [self.typeof(i.name) for i in expr.items]
            castvals = [self.context.cast(self.builder, val, fromty, resty.dtype)
                        for val, fromty in zip(itemvals, itemtys)]
            return self.context.build_list(self.builder, resty, castvals)

        elif expr.op == "build_set":
            # Insert in reverse order, as Python does
            items = expr.items[::-1]
            itemvals = [self.loadvar(i.name) for i in items]
            itemtys = [self.typeof(i.name) for i in items]
            castvals = [self.context.cast(self.builder, val, fromty, resty.dtype)
                        for val, fromty in zip(itemvals, itemtys)]
            return self.context.build_set(self.builder, resty, castvals)

        elif expr.op == "cast":
            val = self.loadvar(expr.value.name)
            ty = self.typeof(expr.value.name)
            castval = self.context.cast(self.builder, val, ty, resty)
            self.incref(resty, castval)
            return castval

        elif expr.op in self.context.special_ops:
            res = self.context.special_ops[expr.op](self, expr)
            return res

        raise NotImplementedError(expr)

    def _alloca_var(self, name, fetype):
        """
        Ensure the given variable has an allocated stack slot.
        """
        if name not in self.varmap:
            # If not already defined, allocate it
            llty = self.context.get_value_type(fetype)
            ptr = self.alloca_lltype(name, llty)
            # Remember the pointer
            self.varmap[name] = ptr

    def getvar(self, name):
        """
        Get a pointer to the given variable's slot.
        """
        return self.varmap[name]

    def loadvar(self, name):
        """
        Load the given variable's value.
        """
        ptr = self.getvar(name)
        return self.builder.load(ptr)

    def storevar(self, value, name):
        """
        Store the value into the given variable.
        """
        fetype = self.typeof(name)

        # Define if not already
        self._alloca_var(name, fetype)

        # Clean up existing value stored in the variable
        old = self.loadvar(name)
        self.decref(fetype, old)

        # Store variable
        ptr = self.getvar(name)
        if value.type != ptr.type.pointee:
            msg = ("Storing {value.type} to ptr of {ptr.type.pointee} ('{name}'). "
                   "FE type {fetype}").format(value=value, ptr=ptr,
                                              fetype=fetype, name=name)
            raise AssertionError(msg)

        self.builder.store(value, ptr)

    def delvar(self, name):
        """
        Delete the given variable.
        """
        fetype = self.typeof(name)

        # Define if not already (may happen if the variable is deleted
        # at the beginning of a loop, but only set later in the loop)
        self._alloca_var(name, fetype)

        ptr = self.getvar(name)
        self.decref(fetype, self.builder.load(ptr))
        # Zero-fill variable to avoid double frees on subsequent dels
        self.builder.store(Constant.null(ptr.type.pointee), ptr)

    def alloca(self, name, type):
        lltype = self.context.get_value_type(type)
        return self.alloca_lltype(name, lltype)

    def alloca_lltype(self, name, lltype):
        # Is user variable?
        is_uservar = not name.startswith('$')
        # Allocate space for variable
        aptr = cgutils.alloca_once(self.builder, lltype, name=name, zfill=True)
        if is_uservar:
            # Emit debug info for user variable
            sizeof = self.context.get_abi_sizeof(lltype)
            self.debuginfo.mark_variable(self.builder, aptr, name=name,
                                         lltype=lltype, size=sizeof,
                                         loc=self.loc)
        return aptr

    def incref(self, typ, val):
        if not self.context.enable_nrt:
            return

        self.context.nrt.incref(self.builder, typ, val)

    def decref(self, typ, val):
        if not self.context.enable_nrt:
            return

        self.context.nrt.decref(self.builder, typ, val)<|MERGE_RESOLUTION|>--- conflicted
+++ resolved
@@ -77,12 +77,8 @@
     """
     Lower IR to LLVM
     """
-<<<<<<< HEAD
+
     def __init__(self, context, library, fndesc, func_ir, diagnostics=None):
-=======
-
-    def __init__(self, context, library, fndesc, func_ir):
->>>>>>> a18ddf17
         self.library = library
         self.fndesc = fndesc
         self.blocks = utils.SortedMap(utils.iteritems(func_ir.blocks))
