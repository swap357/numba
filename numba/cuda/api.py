--- conflicted
+++ resolved
@@ -121,10 +121,6 @@
 
 
 @require_context
-<<<<<<< HEAD
-def pinned_array(shape, dtype=np.float_, strides=None, order='C'):
-    """pinned_array(shape, dtype=np.float_, strides=None, order='C')
-=======
 def managed_array(shape, dtype=np.float, strides=None, order='C', stream=0,
                   attach_global=True):
     """managed_array(shape, dtype=np.float, strides=None, order='C', stream=0,
@@ -152,9 +148,8 @@
 
 
 @require_context
-def pinned_array(shape, dtype=np.float, strides=None, order='C'):
-    """pinned_array(shape, dtype=np.float, strides=None, order='C')
->>>>>>> 3a682bd8
+def pinned_array(shape, dtype=np.float_, strides=None, order='C'):
+    """pinned_array(shape, dtype=np.float_, strides=None, order='C')
 
     Allocate an :class:`ndarray <numpy.ndarray>` with a buffer that is pinned
     (pagelocked).  Similar to :func:`np.empty() <numpy.empty>`.
@@ -171,12 +166,8 @@
 @require_context
 def mapped_array(shape, dtype=np.float_, strides=None, order='C', stream=0,
                  portable=False, wc=False):
-<<<<<<< HEAD
-    """mapped_array(shape, dtype=np.float_, strides=None, order='C', stream=0, portable=False, wc=False)
-=======
-    """mapped_array(shape, dtype=np.float, strides=None, order='C', stream=0,
+    """mapped_array(shape, dtype=np.float_, strides=None, order='C', stream=0,
                     portable=False, wc=False)
->>>>>>> 3a682bd8
 
     Allocate a mapped ndarray with a buffer that is pinned and mapped on
     to the device. Similar to np.empty()
