--- conflicted
+++ resolved
@@ -298,28 +298,16 @@
 
         Returns the `CompileResult`.
         """
-<<<<<<< HEAD
-        if args not in self._compileinfos:
+        if args not in self.overloads:
             nvvm_options = {
                 'debug': self.debug,
                 'opt': 3 if self.opt else 0
             }
-            cres = compile_cuda(self.py_func, None, args, debug=self.debug,
-                                inline=self.inline, nvvm_options=nvvm_options)
-            first_definition = not self._compileinfos
-            self._compileinfos[args] = cres
-=======
-        if args not in self.overloads:
-            nvvm_options = {
-                'opt': 3 if self.opt else 0,
-                'debug': self.debug,
-            }
 
             cres = compile_cuda(self.py_func, None, args, debug=self.debug,
                                 inline=self.inline, nvvm_options=nvvm_options)
             first_definition = not self.overloads
             self.overloads[args] = cres
->>>>>>> d8971266
             libs = [cres.library]
 
             if first_definition:
