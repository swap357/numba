from __future__ import absolute_import
<<<<<<< HEAD
from .context import BaseContext, Context
from .templates import signature, make_concrete_template, Signature
=======
from .context import BaseContext, Context, new_method
from .templates import (signature, make_concrete_template, Signature,
                        fold_arguments)
>>>>>>> 99630edc
<|MERGE_RESOLUTION|>--- conflicted
+++ resolved
@@ -1,9 +1,4 @@
 from __future__ import absolute_import
-<<<<<<< HEAD
 from .context import BaseContext, Context
-from .templates import signature, make_concrete_template, Signature
-=======
-from .context import BaseContext, Context, new_method
 from .templates import (signature, make_concrete_template, Signature,
-                        fold_arguments)
->>>>>>> 99630edc
+                        fold_arguments)