--- conflicted
+++ resolved
@@ -83,47 +83,7 @@
 
     """
 
-<<<<<<< HEAD
-    There are multiple ways to specify the type signature:
-
-    * Using the restype and argtypes arguments, passing Numba types.
-
-    * By constructing a Numba function type and passing that as the
-      first argument to the decorator.  You can create a function type
-      by calling an exisiting Numba type, which is the return type,
-      and the arguments to that call define the argument types.  For
-      example, ``f8(f8)`` would create a Numba function type that
-      takes a single double-precision floating point value argument,
-      and returns a double-precision floating point value.
-
-    * As above, but using a string instead of a constructed function
-      type.  Example: ``jit("f8(f8)")``.
-    """
-    kws.update(nopython=nopython, backend=backend)
-    if isinstance(restype, CLASS_TYPES):
-        cls = restype
-        env = kws.pop('env', None) or environment.NumbaEnvironment.get_environment(
-                                                         kws.get('env_name', None))
-        return jit_extension_class(cls, kws, env)
-
-    # Called with f8(f8) syntax which returns a dictionary of argtypes and restype
-    if isinstance(restype, typesystem.function):
-        if argtypes is not None:
-            raise TypeError("Cannot use both calling syntax and argtypes keyword")
-        argtypes = restype.args
-        restype = restype.return_type
-    # Called with a string like 'f8(f8)'
-    elif isinstance(restype, str) and argtypes is None:
-        signature = process_signature(restype, kws.get('name', None))
-        name, restype, argtypes = (signature.name, signature.return_type,
-                                   signature.args)
-        if name is not None:
-            kws['func_name'] = name
-    if restype is not None:
-        kws['restype'] = restype
-=======
     # Handle deprecated argtypes and restype keyword arguments
->>>>>>> 3d6bc4ab
     if argtypes is not None:
 
         assert signature_or_function is None, "argtypes used but " \
