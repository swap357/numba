--- conflicted
+++ resolved
@@ -1,14 +1,6 @@
-<<<<<<< HEAD
 import setuptools
 from setuptools.command.build_ext import build_ext
 from setuptools.dist import Distribution
-=======
-from distutils.ccompiler import CCompiler, new_compiler
-from distutils.command.build_ext import build_ext
-from distutils.sysconfig import customize_compiler
-from distutils import log
-
->>>>>>> 46950460
 import numpy as np
 
 import functools
@@ -98,25 +90,12 @@
         self._build_ext.finalize_options()
         self._py_lib_dirs = self._build_ext.library_dirs
         self._py_include_dirs = self._build_ext.include_dirs
-<<<<<<< HEAD
-        np_include_dir = np.get_include()
-        np_lib_dir = os.path.abspath(os.path.join(np_include_dir, '..', 'lib'))
-        np_libraries = ['npymath',]
-        if sys.platform != 'win32':
-            np_libraries.append('m')
-
-        self._math_info = {'include_dirs': [np_include_dir,],
-                           'library_dirs': [np_lib_dir,],
-                           'libraries': np_libraries}
-=======
-
         np_compile_args = {'include_dirs': [np.get_include(),],}
         if sys.platform == 'win32':
             np_compile_args['libraries'] = []
         else:
             np_compile_args['libraries'] = ['m',]
         self._math_info = np_compile_args
->>>>>>> 46950460
 
     @property
     def verbose(self):
