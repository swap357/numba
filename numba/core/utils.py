import atexit
import builtins
import functools
import inspect
import os
import operator
import timeit
import math
import sys
import traceback
import weakref
import warnings
import threading
import contextlib
import typing as _tp

from types import ModuleType
from importlib import import_module
import numpy as np

from inspect import signature as pysignature # noqa: F401
from inspect import Signature as pySignature # noqa: F401
from inspect import Parameter as pyParameter # noqa: F401

from numba.core.config import (PYVERSION, MACHINE_BITS, # noqa: F401
                               DEVELOPER_MODE) # noqa: F401
from numba.core import config
from numba.core import types

from collections.abc import Mapping, Sequence, MutableSet, MutableMapping


def erase_traceback(exc_value):
    """
    Erase the traceback and hanging locals from the given exception instance.
    """
    if exc_value.__traceback__ is not None:
        traceback.clear_frames(exc_value.__traceback__)
    return exc_value.with_traceback(None)


def safe_relpath(path, start=os.curdir):
    """
    Produces a "safe" relative path, on windows relpath doesn't work across
    drives as technically they don't share the same root.
    See: https://bugs.python.org/issue7195 for details.
    """
    # find the drive letters for path and start and if they are not the same
    # then don't use relpath!
    drive_letter = lambda x: os.path.splitdrive(os.path.abspath(x))[0]
    drive_path = drive_letter(path)
    drive_start = drive_letter(start)
    if drive_path != drive_start:
        return os.path.abspath(path)
    else:
        return os.path.relpath(path, start=start)


# Mapping between operator module functions and the corresponding built-in
# operators.

BINOPS_TO_OPERATORS = {
    '+': operator.add,
    '-': operator.sub,
    '*': operator.mul,
    '//': operator.floordiv,
    '/': operator.truediv,
    '%': operator.mod,
    '**': operator.pow,
    '&': operator.and_,
    '|': operator.or_,
    '^': operator.xor,
    '<<': operator.lshift,
    '>>': operator.rshift,
    '==': operator.eq,
    '!=': operator.ne,
    '<': operator.lt,
    '<=': operator.le,
    '>': operator.gt,
    '>=': operator.ge,
    'is': operator.is_,
    'is not': operator.is_not,
    # This one has its args reversed!
    'in': operator.contains,
    '@': operator.matmul,
}

INPLACE_BINOPS_TO_OPERATORS = {
    '+=': operator.iadd,
    '-=': operator.isub,
    '*=': operator.imul,
    '//=': operator.ifloordiv,
    '/=': operator.itruediv,
    '%=': operator.imod,
    '**=': operator.ipow,
    '&=': operator.iand,
    '|=': operator.ior,
    '^=': operator.ixor,
    '<<=': operator.ilshift,
    '>>=': operator.irshift,
    '@=': operator.imatmul,
}


ALL_BINOPS_TO_OPERATORS = {**BINOPS_TO_OPERATORS,
                           **INPLACE_BINOPS_TO_OPERATORS}


UNARY_BUITINS_TO_OPERATORS = {
    '+': operator.pos,
    '-': operator.neg,
    '~': operator.invert,
    'not': operator.not_,
    'is_true': operator.truth
}

OPERATORS_TO_BUILTINS = {
    operator.add: '+',
    operator.iadd: '+=',
    operator.sub: '-',
    operator.isub: '-=',
    operator.mul: '*',
    operator.imul: '*=',
    operator.floordiv: '//',
    operator.ifloordiv: '//=',
    operator.truediv: '/',
    operator.itruediv: '/=',
    operator.mod: '%',
    operator.imod: '%=',
    operator.pow: '**',
    operator.ipow: '**=',
    operator.and_: '&',
    operator.iand: '&=',
    operator.or_: '|',
    operator.ior: '|=',
    operator.xor: '^',
    operator.ixor: '^=',
    operator.lshift: '<<',
    operator.ilshift: '<<=',
    operator.rshift: '>>',
    operator.irshift: '>>=',
    operator.eq: '==',
    operator.ne: '!=',
    operator.lt: '<',
    operator.le: '<=',
    operator.gt: '>',
    operator.ge: '>=',
    operator.is_: 'is',
    operator.is_not: 'is not',
    # This one has its args reversed!
    operator.contains: 'in',
    # Unary
    operator.pos: '+',
    operator.neg: '-',
    operator.invert: '~',
    operator.not_: 'not',
    operator.truth: 'is_true',
}


_shutting_down = False


def _at_shutdown():
    global _shutting_down
    _shutting_down = True


def shutting_down(globals=globals):
    """
    Whether the interpreter is currently shutting down.
    For use in finalizers, __del__ methods, and similar; it is advised
    to early bind this function rather than look it up when calling it,
    since at shutdown module globals may be cleared.
    """
    # At shutdown, the attribute may have been cleared or set to None.
    v = globals().get('_shutting_down')
    return v is True or v is None


# weakref.finalize registers an exit function that runs all finalizers for
# which atexit is True. Some of these finalizers may call shutting_down() to
# check whether the interpreter is shutting down. For this to behave correctly,
# we need to make sure that _at_shutdown is called before the finalizer exit
# function. Since atexit operates as a LIFO stack, we first construct a dummy
# finalizer then register atexit to ensure this ordering.
weakref.finalize(lambda: None, lambda: None)
atexit.register(_at_shutdown)


_old_style_deprecation_msg = (
    "Code using Numba extension API maybe depending on 'old_style' "
    "error-capturing, which is deprecated and will be replaced by 'new_style' "
    "in a future release. See details at "
    "https://numba.readthedocs.io/en/latest/reference/deprecation.html#deprecation-of-old-style-numba-captured-errors" # noqa: E501
)


def _warn_old_style():
    from numba.core import errors  # to prevent circular import

    exccls, _, tb = sys.exc_info()
    # Warn only if the active exception is not a NumbaError
    # and not a NumbaWarning which is raised if -Werror is set.
    numba_errs = (errors.NumbaError, errors.NumbaWarning)
    if exccls is not None and not issubclass(exccls, numba_errs):
        tb_last = traceback.format_tb(tb)[-1]
        msg = f"{_old_style_deprecation_msg}\nException origin:\n{tb_last}"
        warnings.warn(msg,
                      errors.NumbaPendingDeprecationWarning)


def use_new_style_errors():
    """Returns True if new style errors are to be used, false otherwise"""
    # This uses `config` so as to make sure it gets the current value from the
    # module as e.g. some tests mutate the config with `override_config`.
    res = config.CAPTURED_ERRORS == 'new_style'
    if not res:
        _warn_old_style()
    return res


def use_old_style_errors():
    """Returns True if old style errors are to be used, false otherwise"""
    # This uses `config` so as to make sure it gets the current value from the
    # module as e.g. some tests mutate the config with `override_config`.
    res = config.CAPTURED_ERRORS == 'old_style'
    if res:
        _warn_old_style()
    return res


class ThreadLocalStack:
    """A TLS stack container.

    Uses the BORG pattern and stores states in threadlocal storage.
    """
    _tls = threading.local()
    stack_name: str
    _registered = {}

    def __init_subclass__(cls, *, stack_name, **kwargs):
        super().__init_subclass__(**kwargs)
        # Register stack_name mapping to the new subclass
        assert stack_name not in cls._registered, \
            f"stack_name: '{stack_name}' already in use"
        cls.stack_name = stack_name
        cls._registered[stack_name] = cls

    def __init__(self):
        # This class must not be used directly.
        assert type(self) is not ThreadLocalStack
        tls = self._tls
        attr = f"stack_{self.stack_name}"
        try:
            tls_stack = getattr(tls, attr)
        except AttributeError:
            tls_stack = list()
            setattr(tls, attr, tls_stack)

        self._stack = tls_stack

    def push(self, state):
        """Push to the stack
        """
        self._stack.append(state)

    def pop(self):
        """Pop from the stack
        """
        return self._stack.pop()

    def top(self):
        """Get the top item on the stack.

        Raises IndexError if the stack is empty. Users should check the size
        of the stack beforehand.
        """
        return self._stack[-1]

    def __len__(self):
        return len(self._stack)

    @contextlib.contextmanager
    def enter(self, state):
        """A contextmanager that pushes ``state`` for the duration of the
        context.
        """
        self.push(state)
        try:
            yield
        finally:
            self.pop()


class ConfigOptions(object):
    OPTIONS = {}

    def __init__(self):
        self._values = self.OPTIONS.copy()

    def set(self, name, value=True):
        if name not in self.OPTIONS:
            raise NameError("Invalid flag: %s" % name)
        self._values[name] = value

    def unset(self, name):
        self.set(name, False)

    def _check_attr(self, name):
        if name not in self.OPTIONS:
            raise AttributeError("Invalid flag: %s" % name)

    def __getattr__(self, name):
        self._check_attr(name)
        return self._values[name]

    def __setattr__(self, name, value):
        if name.startswith('_'):
            super(ConfigOptions, self).__setattr__(name, value)
        else:
            self._check_attr(name)
            self._values[name] = value

    def __repr__(self):
        return "Flags(%s)" % ', '.join('%s=%s' % (k, v)
                                       for k, v in self._values.items()
                                       if v is not False)

    def copy(self):
        copy = type(self)()
        copy._values = self._values.copy()
        return copy

    def __eq__(self, other):
        return (isinstance(other, ConfigOptions) and
                other._values == self._values)

    def __ne__(self, other):
        return not self == other

    def __hash__(self):
        return hash(tuple(sorted(self._values.items())))


def order_by_target_specificity(target, templates, fnkey=''):
    """This orders the given templates from most to least specific against the
    current "target". "fnkey" is an indicative typing key for use in the
    exception message in the case that there's no usable templates for the
    current "target".
    """
    # No templates... return early!
    if templates == []:
        return []

    from numba.core.target_extension import target_registry

    # fish out templates that are specific to the target if a target is
    # specified
    DEFAULT_TARGET = 'generic'
    usable = []
    for ix, temp_cls in enumerate(templates):
        # ? Need to do something about this next line
        md = getattr(temp_cls, "metadata", {})
        hw = md.get('target', DEFAULT_TARGET)
        if hw is not None:
            hw_clazz = target_registry[hw]
            if target.inherits_from(hw_clazz):
                usable.append((temp_cls, hw_clazz, ix))

    # sort templates based on target specificity
    def key(x):
        return target.__mro__.index(x[1])
    order = [x[0] for x in sorted(usable, key=key)]

    if not order:
        msg = (f"Function resolution cannot find any matches for function "
               f"'{fnkey}' for the current target: '{target}'.")
        from numba.core.errors import UnsupportedError
        raise UnsupportedError(msg)

    return order


T = _tp.TypeVar('T')


class MutableSortedSet(MutableSet[T], _tp.Generic[T]):
    """Mutable Sorted Set
    """

    def __init__(self, values: _tp.Iterable[T] = ()):
        self._values = set(values)

    def __len__(self):
        return len(self._values)

    def __iter__(self):
        return iter(k for k in sorted(self._values))

    def __contains__(self, x: T) -> bool:
        return self._values.__contains__(x)

    def add(self, x: T):
        return self._values.add(x)

    def discard(self, value: T):
        self._values.discard(value)

    def update(self, values):
        self._values.update(values)


Tk = _tp.TypeVar('Tk')
Tv = _tp.TypeVar('Tv')


class SortedMap(Mapping[Tk, Tv], _tp.Generic[Tk, Tv]):
    """Immutable
    """

    def __init__(self, seq):
        self._values = []
        self._index = {}
        for i, (k, v) in enumerate(sorted(seq)):
            self._index[k] = i
            self._values.append((k, v))

    def __getitem__(self, k):
        i = self._index[k]
        return self._values[i][1]

    def __len__(self):
        return len(self._values)

    def __iter__(self):
        return iter(k for k, v in self._values)


class MutableSortedMap(MutableMapping[Tk, Tv], _tp.Generic[Tk, Tv]):
    def __init__(self, dct=None):
        if dct is None:
            dct = {}
        self._dct: dict[Tk, Tv] = dct

    def __getitem__(self, k: Tk) -> Tv:
        return self._dct[k]

    def __setitem__(self, k: Tk, v: Tv):
        self._dct[k] = v

    def __delitem__(self, k: Tk):
        del self._dct[k]

    def __len__(self) -> int:
        return len(self._dct)

    def __iter__(self) -> int:
        return iter(k for k in sorted(self._dct))


class UniqueDict(dict):
    def __setitem__(self, key, value):
        if key in self:
            raise AssertionError("key already in dictionary: %r" % (key,))
        super(UniqueDict, self).__setitem__(key, value)


def runonce(fn):
    @functools.wraps(fn)
    def inner():
        if not inner._ran:
            res = fn()
            inner._result = res
            inner._ran = True
        return inner._result

    inner._ran = False
    return inner


def bit_length(intval):
    """
    Return the number of bits necessary to represent integer `intval`.
    """
    assert isinstance(intval, int)
    if intval >= 0:
        return len(bin(intval)) - 2
    else:
        return len(bin(-intval - 1)) - 2


def stream_list(lst):
    """
    Given a list, return an infinite iterator of iterators.
    Each iterator iterates over the list from the last seen point up to
    the current end-of-list.

    In effect, each iterator will give the newly appended elements from the
    previous iterator instantiation time.
    """
    def sublist_iterator(start, stop):
        return iter(lst[start:stop])

    start = 0
    while True:
        stop = len(lst)
        yield sublist_iterator(start, stop)
        start = stop


class BenchmarkResult(object):
    def __init__(self, func, records, loop):
        self.func = func
        self.loop = loop
        self.records = np.array(records) / loop
        self.best = np.min(self.records)

    def __repr__(self):
        name = getattr(self.func, "__name__", self.func)
        args = (name, self.loop, self.records.size, format_time(self.best))
        return "%20s: %10d loops, best of %d: %s per loop" % args


def format_time(tm):
    units = "s ms us ns ps".split()
    base = 1
    for unit in units[:-1]:
        if tm >= base:
            break
        base /= 1000
    else:
        unit = units[-1]
    return "%.1f%s" % (tm / base, unit)


def benchmark(func, maxsec=1):
    timer = timeit.Timer(func)
    number = 1
    result = timer.repeat(1, number)
    # Too fast to be measured
    while min(result) / number == 0:
        number *= 10
        result = timer.repeat(3, number)
    best = min(result) / number
    if best >= maxsec:
        return BenchmarkResult(func, result, number)
        # Scale it up to make it close the maximum time
    max_per_run_time = maxsec / 3 / number
    number = max(max_per_run_time / best / 3, 1)
    # Round to the next power of 10
    number = int(10 ** math.ceil(math.log10(number)))
    records = timer.repeat(3, number)
    return BenchmarkResult(func, records, number)


# A dummy module for dynamically-generated functions
_dynamic_modname = '<dynamic>'
_dynamic_module = ModuleType(_dynamic_modname)
_dynamic_module.__builtins__ = builtins


def chain_exception(new_exc, old_exc):
    """Set the __cause__ attribute on *new_exc* for explicit exception
    chaining.  Returns the inplace modified *new_exc*.
    """
    if DEVELOPER_MODE:
        new_exc.__cause__ = old_exc
    return new_exc


def get_nargs_range(pyfunc):
    """Return the minimal and maximal number of Python function
    positional arguments.
    """
    sig = pysignature(pyfunc)
    min_nargs = 0
    max_nargs = 0
    for p in sig.parameters.values():
        max_nargs += 1
        if p.default == inspect._empty:
            min_nargs += 1
    return min_nargs, max_nargs


def unify_function_types(numba_types):
    """Return a normalized tuple of Numba function types so that

        Tuple(numba_types)

    becomes

        UniTuple(dtype=<unified function type>, count=len(numba_types))

    If the above transformation would be incorrect, return the
    original input as given. For instance, if the input tuple contains
    types that are not function or dispatcher type, the transformation
    is considered incorrect.
    """
    dtype = unified_function_type(numba_types)
    if dtype is None:
        return numba_types
    return (dtype,) * len(numba_types)


def unified_function_type(numba_types, require_precise=True):
    """Returns a unified Numba function type if possible.

    Parameters
    ----------
    numba_types : Sequence of numba Type instances.
    require_precise : bool
      If True, the returned Numba function type must be precise.

    Returns
    -------
    typ : {numba.core.types.Type, None}
      A unified Numba function type. Or ``None`` when the Numba types
      cannot be unified, e.g. when the ``numba_types`` contains at
      least two different Numba function type instances.

    If ``numba_types`` contains a Numba dispatcher type, the unified
    Numba function type will be an imprecise ``UndefinedFunctionType``
    instance, or None when ``require_precise=True`` is specified.

    Specifying ``require_precise=False`` enables unifying imprecise
    Numba dispatcher instances when used in tuples or if-then branches
    when the precise Numba function cannot be determined on the first
    occurrence that is not a call expression.
    """
    from numba.core.errors import NumbaExperimentalFeatureWarning

    if not (isinstance(numba_types, Sequence) and
            len(numba_types) > 0 and
            isinstance(numba_types[0],
                       (types.Dispatcher, types.FunctionType))):
        return

    warnings.warn("First-class function type feature is experimental",
                  category=NumbaExperimentalFeatureWarning)

    mnargs, mxargs = None, None
    dispatchers = set()
    function = None
    undefined_function = None

    for t in numba_types:
        if isinstance(t, types.Dispatcher):
            mnargs1, mxargs1 = get_nargs_range(t.dispatcher.py_func)
            if mnargs is None:
                mnargs, mxargs = mnargs1, mxargs1
            elif not (mnargs, mxargs) == (mnargs1, mxargs1):
                return
            dispatchers.add(t.dispatcher)
            t = t.dispatcher.get_function_type()
            if t is None:
                continue
        if isinstance(t, types.FunctionType):
            if mnargs is None:
                mnargs = mxargs = t.nargs
            elif not (mnargs == mxargs == t.nargs):
                return
            if isinstance(t, types.UndefinedFunctionType):
                if undefined_function is None:
                    undefined_function = t
                else:
                    # Refuse to unify using function type
                    return
                dispatchers.update(t.dispatchers)
            else:
                if function is None:
                    function = t
                else:
                    assert function == t
        else:
            return
    if require_precise and (function is None or undefined_function is not None):
        return
    if function is not None:
        if undefined_function is not None:
            assert function.nargs == undefined_function.nargs
            function = undefined_function
    elif undefined_function is not None:
        undefined_function.dispatchers.update(dispatchers)
        function = undefined_function
    else:
        function = types.UndefinedFunctionType(mnargs, dispatchers)

    return function


class _RedirectSubpackage(ModuleType):
    """Redirect a subpackage to a subpackage.

    This allows all references like:

    >>> from numba.old_subpackage import module
    >>> module.item

    >>> import numba.old_subpackage.module
    >>> numba.old_subpackage.module.item

    >>> from numba.old_subpackage.module import item
    """
    def __init__(self, old_module_locals, new_module):
        old_module = old_module_locals['__name__']
        super().__init__(old_module)

        self.__old_module_states = {}
        self.__new_module = new_module

        new_mod_obj = import_module(new_module)

        # Map all sub-modules over
        for k, v in new_mod_obj.__dict__.items():
            # Get attributes so that `subpackage.xyz` and
            # `from subpackage import xyz` work
            setattr(self, k, v)
            if isinstance(v, ModuleType):
                # Map modules into the interpreter so that
                # `import subpackage.xyz` works
                sys.modules[f"{old_module}.{k}"] = sys.modules[v.__name__]

        # copy across dunders so that package imports work too
        for attr, value in old_module_locals.items():
            if attr.startswith('__') and attr.endswith('__'):
                if attr != "__builtins__":
                    setattr(self, attr, value)
                    self.__old_module_states[attr] = value

    def __reduce__(self):
        args = (self.__old_module_states, self.__new_module)
        return _RedirectSubpackage, args


def get_hashable_key(value):
    """
        Given a value, returns a key that can be used
        as a hash. If the value is hashable, we return
        the value, otherwise we return id(value).

        See discussion in gh #6957
    """
    try:
        hash(value)
    except TypeError:
        return id(value)
    else:
        return value


<<<<<<< HEAD
def dump_llvm(fndesc, module):
    print(("LLVM DUMP %s" % fndesc).center(80, '-'))
    if config.HIGHLIGHT_DUMPS:
        try:
            from pygments import highlight
            from pygments.lexers import LlvmLexer as lexer
            from pygments.formatters import Terminal256Formatter
            from numba.misc.dump_style import by_colorscheme
            print(highlight(module.__repr__(), lexer(),
                            Terminal256Formatter( style=by_colorscheme())))
        except ImportError:
            msg = "Please install pygments to see highlighted dumps"
            raise ValueError(msg)
    else:
        print(module)
    print('=' * 80)
=======
class threadsafe_cached_property(functools.cached_property):
    def __init__(self, *args, **kwargs):
        super().__init__(*args, **kwargs)
        self._lock = threading.RLock()

    def __get__(self, *args, **kwargs):
        with self._lock:
            return super().__get__(*args, **kwargs)
>>>>>>> 13c3b61a
<|MERGE_RESOLUTION|>--- conflicted
+++ resolved
@@ -749,7 +749,16 @@
         return value
 
 
-<<<<<<< HEAD
+class threadsafe_cached_property(functools.cached_property):
+    def __init__(self, *args, **kwargs):
+        super().__init__(*args, **kwargs)
+        self._lock = threading.RLock()
+
+    def __get__(self, *args, **kwargs):
+        with self._lock:
+            return super().__get__(*args, **kwargs)
+
+
 def dump_llvm(fndesc, module):
     print(("LLVM DUMP %s" % fndesc).center(80, '-'))
     if config.HIGHLIGHT_DUMPS:
@@ -765,14 +774,4 @@
             raise ValueError(msg)
     else:
         print(module)
-    print('=' * 80)
-=======
-class threadsafe_cached_property(functools.cached_property):
-    def __init__(self, *args, **kwargs):
-        super().__init__(*args, **kwargs)
-        self._lock = threading.RLock()
-
-    def __get__(self, *args, **kwargs):
-        with self._lock:
-            return super().__get__(*args, **kwargs)
->>>>>>> 13c3b61a
+    print('=' * 80)