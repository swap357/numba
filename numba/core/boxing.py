--- conflicted
+++ resolved
@@ -1,1118 +1,3 @@
-<<<<<<< HEAD
-"""
-Boxing and unboxing of native Numba values to / from CPython objects.
-"""
-
-from llvmlite import ir
-
-from numba.core import types, cgutils
-from numba.core.pythonapi import box, unbox, reflect, NativeValue
-from numba.core.errors import NumbaNotImplementedError
-
-from numba.cpython import setobj, listobj
-from numba.np import numpy_support
-
-#
-# Scalar types
-#
-
-@box(types.Boolean)
-def box_bool(typ, val, c):
-    return c.pyapi.bool_from_bool(val)
-
-@unbox(types.Boolean)
-def unbox_boolean(typ, obj, c):
-    istrue = c.pyapi.object_istrue(obj)
-    zero = ir.Constant(istrue.type, 0)
-    val = c.builder.icmp_signed('!=', istrue, zero)
-    return NativeValue(val, is_error=c.pyapi.c_api_error())
-
-
-@box(types.IntegerLiteral)
-@box(types.BooleanLiteral)
-def box_literal_integer(typ, val, c):
-    val = c.context.cast(c.builder, val, typ, typ.literal_type)
-    return c.box(typ.literal_type, val)
-
-
-@box(types.Integer)
-def box_integer(typ, val, c):
-    if typ.signed:
-        ival = c.builder.sext(val, c.pyapi.longlong)
-        return c.pyapi.long_from_longlong(ival)
-    else:
-        ullval = c.builder.zext(val, c.pyapi.ulonglong)
-        return c.pyapi.long_from_ulonglong(ullval)
-
-@unbox(types.Integer)
-def unbox_integer(typ, obj, c):
-    ll_type = c.context.get_argument_type(typ)
-    val = cgutils.alloca_once(c.builder, ll_type)
-    longobj = c.pyapi.number_long(obj)
-    with c.pyapi.if_object_ok(longobj):
-        if typ.signed:
-            llval = c.pyapi.long_as_longlong(longobj)
-        else:
-            llval = c.pyapi.long_as_ulonglong(longobj)
-        c.pyapi.decref(longobj)
-        c.builder.store(c.builder.trunc(llval, ll_type), val)
-    return NativeValue(c.builder.load(val),
-                       is_error=c.pyapi.c_api_error())
-
-
-@box(types.Float)
-def box_float(typ, val, c):
-    if typ == types.float32:
-        dbval = c.builder.fpext(val, c.pyapi.double)
-    else:
-        assert typ == types.float64
-        dbval = val
-    return c.pyapi.float_from_double(dbval)
-
-@unbox(types.Float)
-def unbox_float(typ, obj, c):
-    fobj = c.pyapi.number_float(obj)
-    dbval = c.pyapi.float_as_double(fobj)
-    c.pyapi.decref(fobj)
-    if typ == types.float32:
-        val = c.builder.fptrunc(dbval,
-                                c.context.get_argument_type(typ))
-    else:
-        assert typ == types.float64
-        val = dbval
-    return NativeValue(val, is_error=c.pyapi.c_api_error())
-
-
-@box(types.Complex)
-def box_complex(typ, val, c):
-    cval = c.context.make_complex(c.builder, typ, value=val)
-
-    if typ == types.complex64:
-        freal = c.builder.fpext(cval.real, c.pyapi.double)
-        fimag = c.builder.fpext(cval.imag, c.pyapi.double)
-    else:
-        assert typ == types.complex128
-        freal, fimag = cval.real, cval.imag
-    return c.pyapi.complex_from_doubles(freal, fimag)
-
-@unbox(types.Complex)
-def unbox_complex(typ, obj, c):
-    # First unbox to complex128, since that's what CPython gives us
-    c128 = c.context.make_complex(c.builder, types.complex128)
-    ok = c.pyapi.complex_adaptor(obj, c128._getpointer())
-    failed = cgutils.is_false(c.builder, ok)
-
-    with cgutils.if_unlikely(c.builder, failed):
-        c.pyapi.err_set_string("PyExc_TypeError",
-                               "conversion to %s failed" % (typ,))
-
-    if typ == types.complex64:
-        # Downcast to complex64 if necessary
-        cplx = c.context.make_complex(c.builder, typ)
-        cplx.real = c.context.cast(c.builder, c128.real,
-                                   types.float64, types.float32)
-        cplx.imag = c.context.cast(c.builder, c128.imag,
-                                   types.float64, types.float32)
-    else:
-        assert typ == types.complex128
-        cplx = c128
-    return NativeValue(cplx._getvalue(), is_error=failed)
-
-
-@box(types.NoneType)
-def box_none(typ, val, c):
-    return c.pyapi.make_none()
-
-@unbox(types.NoneType)
-@unbox(types.EllipsisType)
-def unbox_none(typ, val, c):
-    return NativeValue(c.context.get_dummy_value())
-
-
-@box(types.NPDatetime)
-def box_npdatetime(typ, val, c):
-    return c.pyapi.create_np_datetime(val, typ.unit_code)
-
-@unbox(types.NPDatetime)
-def unbox_npdatetime(typ, obj, c):
-    val = c.pyapi.extract_np_datetime(obj)
-    return NativeValue(val, is_error=c.pyapi.c_api_error())
-
-
-@box(types.NPTimedelta)
-def box_nptimedelta(typ, val, c):
-    return c.pyapi.create_np_timedelta(val, typ.unit_code)
-
-@unbox(types.NPTimedelta)
-def unbox_nptimedelta(typ, obj, c):
-    val = c.pyapi.extract_np_timedelta(obj)
-    return NativeValue(val, is_error=c.pyapi.c_api_error())
-
-
-@box(types.RawPointer)
-def box_raw_pointer(typ, val, c):
-    """
-    Convert a raw pointer to a Python int.
-    """
-    ll_intp = c.context.get_value_type(types.uintp)
-    addr = c.builder.ptrtoint(val, ll_intp)
-    return c.box(types.uintp, addr)
-
-
-@box(types.EnumMember)
-def box_enum(typ, val, c):
-    """
-    Fetch an enum member given its native value.
-    """
-    valobj = c.box(typ.dtype, val)
-    # Call the enum class with the value object
-    cls_obj = c.pyapi.unserialize(c.pyapi.serialize_object(typ.instance_class))
-    return c.pyapi.call_function_objargs(cls_obj, (valobj,))
-
-
-@unbox(types.EnumMember)
-def unbox_enum(typ, obj, c):
-    """
-    Convert an enum member's value to its native value.
-    """
-    valobj = c.pyapi.object_getattr_string(obj, "value")
-    return c.unbox(typ.dtype, valobj)
-
-#
-# Composite types
-#
-
-@box(types.Record)
-def box_record(typ, val, c):
-    # Note we will create a copy of the record
-    # This is the only safe way.
-    size = ir.Constant(ir.IntType(32), val.type.pointee.count)
-    ptr = c.builder.bitcast(val, ir.PointerType(ir.IntType(8)))
-    return c.pyapi.recreate_record(ptr, size, typ.dtype, c.env_manager)
-
-
-@unbox(types.Record)
-def unbox_record(typ, obj, c):
-    buf = c.pyapi.alloca_buffer()
-    ptr = c.pyapi.extract_record_data(obj, buf)
-    is_error = cgutils.is_null(c.builder, ptr)
-
-    ltyp = c.context.get_value_type(typ)
-    val = c.builder.bitcast(ptr, ltyp)
-
-    def cleanup():
-        c.pyapi.release_buffer(buf)
-    return NativeValue(val, cleanup=cleanup, is_error=is_error)
-
-
-@box(types.UnicodeCharSeq)
-def box_unicodecharseq(typ, val, c):
-    # XXX could kind be determined from strptr?
-    unicode_kind = {
-        1: c.pyapi.py_unicode_1byte_kind,
-        2: c.pyapi.py_unicode_2byte_kind,
-        4: c.pyapi.py_unicode_4byte_kind}[numpy_support.sizeof_unicode_char]
-    kind = c.context.get_constant(types.int32, unicode_kind)
-    rawptr = cgutils.alloca_once_value(c.builder, value=val)
-    strptr = c.builder.bitcast(rawptr, c.pyapi.cstring)
-
-    fullsize = c.context.get_constant(types.intp, typ.count)
-    zero = fullsize.type(0)
-    one = fullsize.type(1)
-    step = fullsize.type(numpy_support.sizeof_unicode_char)
-    count = cgutils.alloca_once_value(c.builder, zero)
-    with cgutils.loop_nest(c.builder, [fullsize], fullsize.type) as [idx]:
-        # Get char at idx
-        ch = c.builder.load(c.builder.gep(strptr, [c.builder.mul(idx, step)]))
-        # If the char is a non-null-byte, store the next index as count
-        with c.builder.if_then(cgutils.is_not_null(c.builder, ch)):
-            c.builder.store(c.builder.add(idx, one), count)
-    strlen = c.builder.load(count)
-    return c.pyapi.string_from_kind_and_data(kind, strptr, strlen)
-
-
-@unbox(types.UnicodeCharSeq)
-def unbox_unicodecharseq(typ, obj, c):
-    lty = c.context.get_value_type(typ)
-
-    ok, buffer, size, kind, is_ascii, hashv = \
-        c.pyapi.string_as_string_size_and_kind(obj)
-
-    # If conversion is ok, copy the buffer to the output storage.
-    with cgutils.if_likely(c.builder, ok):
-        # Check if the returned string size fits in the charseq
-        storage_size = ir.Constant(size.type, typ.count)
-        size_fits = c.builder.icmp_unsigned("<=", size, storage_size)
-
-        # Allow truncation of string
-        size = c.builder.select(size_fits, size, storage_size)
-
-        # Initialize output to zero bytes
-        null_string = ir.Constant(lty, None)
-        outspace  = cgutils.alloca_once_value(c.builder, null_string)
-
-        # We don't need to set the NULL-terminator because the storage
-        # is already zero-filled.
-        cgutils.memcpy(c.builder,
-                        c.builder.bitcast(outspace, buffer.type),
-                        buffer, size)
-
-    ret = c.builder.load(outspace)
-    return NativeValue(ret, is_error=c.builder.not_(ok))
-
-
-@box(types.Bytes)
-def box_bytes(typ, val, c):
-    obj = c.context.make_helper(c.builder, typ, val)
-    ret = c.pyapi.bytes_from_string_and_size(obj.data, obj.nitems)
-    c.context.nrt.decref(c.builder, typ, val)
-    return ret
-
-
-@box(types.CharSeq)
-def box_charseq(typ, val, c):
-    rawptr = cgutils.alloca_once_value(c.builder, value=val)
-    strptr = c.builder.bitcast(rawptr, c.pyapi.cstring)
-    fullsize = c.context.get_constant(types.intp, typ.count)
-    zero = fullsize.type(0)
-    one = fullsize.type(1)
-    count = cgutils.alloca_once_value(c.builder, zero)
-
-    # Find the length of the string, mimicking Numpy's behaviour:
-    # search for the last non-null byte in the underlying storage
-    # (e.g. b'A\0\0B\0\0\0' will return the logical string b'A\0\0B')
-    with cgutils.loop_nest(c.builder, [fullsize], fullsize.type) as [idx]:
-        # Get char at idx
-        ch = c.builder.load(c.builder.gep(strptr, [idx]))
-        # If the char is a non-null-byte, store the next index as count
-        with c.builder.if_then(cgutils.is_not_null(c.builder, ch)):
-            c.builder.store(c.builder.add(idx, one), count)
-
-    strlen = c.builder.load(count)
-    return c.pyapi.bytes_from_string_and_size(strptr, strlen)
-
-
-@unbox(types.CharSeq)
-def unbox_charseq(typ, obj, c):
-    lty = c.context.get_value_type(typ)
-    ok, buffer, size = c.pyapi.string_as_string_and_size(obj)
-
-    # If conversion is ok, copy the buffer to the output storage.
-    with cgutils.if_likely(c.builder, ok):
-        # Check if the returned string size fits in the charseq
-        storage_size = ir.Constant(size.type, typ.count)
-        size_fits = c.builder.icmp_unsigned("<=", size, storage_size)
-
-        # Allow truncation of string
-        size = c.builder.select(size_fits, size, storage_size)
-
-        # Initialize output to zero bytes
-        null_string = ir.Constant(lty, None)
-        outspace  = cgutils.alloca_once_value(c.builder, null_string)
-
-        # We don't need to set the NULL-terminator because the storage
-        # is already zero-filled.
-        cgutils.memcpy(c.builder,
-                       c.builder.bitcast(outspace, buffer.type),
-                       buffer, size)
-
-    ret = c.builder.load(outspace)
-    return NativeValue(ret, is_error=c.builder.not_(ok))
-
-
-@box(types.Optional)
-def box_optional(typ, val, c):
-    optval = c.context.make_helper(c.builder, typ, val)
-    ret = cgutils.alloca_once_value(c.builder, c.pyapi.borrow_none())
-    with c.builder.if_else(optval.valid) as (then, otherwise):
-        with then:
-            validres = c.box(typ.type, optval.data)
-            c.builder.store(validres, ret)
-        with otherwise:
-            c.builder.store(c.pyapi.make_none(), ret)
-    return c.builder.load(ret)
-
-
-@unbox(types.Optional)
-def unbox_optional(typ, obj, c):
-    """
-    Convert object *obj* to a native optional structure.
-    """
-    noneval = c.context.make_optional_none(c.builder, typ.type)
-    is_not_none = c.builder.icmp_signed('!=', obj, c.pyapi.borrow_none())
-
-    retptr = cgutils.alloca_once(c.builder, noneval.type)
-    errptr = cgutils.alloca_once_value(c.builder, cgutils.false_bit)
-
-    with c.builder.if_else(is_not_none) as (then, orelse):
-        with then:
-            native = c.unbox(typ.type, obj)
-            just = c.context.make_optional_value(c.builder,
-                                                 typ.type, native.value)
-            c.builder.store(just, retptr)
-            c.builder.store(native.is_error, errptr)
-
-        with orelse:
-            c.builder.store(noneval, retptr)
-
-    if native.cleanup is not None:
-        def cleanup():
-            with c.builder.if_then(is_not_none):
-                native.cleanup()
-    else:
-        cleanup = None
-
-    ret = c.builder.load(retptr)
-    return NativeValue(ret, is_error=c.builder.load(errptr),
-                       cleanup=cleanup)
-
-
-@unbox(types.SliceType)
-def unbox_slice(typ, obj, c):
-    """
-    Convert object *obj* to a native slice structure.
-    """
-    from numba.cpython import slicing
-    ok, start, stop, step = c.pyapi.slice_as_ints(obj)
-    sli = c.context.make_helper(c.builder, typ)
-    sli.start = start
-    sli.stop = stop
-    sli.step = step
-    return NativeValue(sli._getvalue(), is_error=c.builder.not_(ok))
-
-
-@unbox(types.StringLiteral)
-def unbox_string_literal(typ, obj, c):
-    # A string literal is a dummy value
-    return NativeValue(c.context.get_dummy_value())
-
-#
-# Collections
-#
-
-# NOTE: boxing functions are supposed to steal any NRT references in
-# the given native value.
-
-@box(types.Array)
-def box_array(typ, val, c):
-    nativearycls = c.context.make_array(typ)
-    nativeary = nativearycls(c.context, c.builder, value=val)
-    if c.context.enable_nrt:
-        np_dtype = numpy_support.as_dtype(typ.dtype)
-        dtypeptr = c.env_manager.read_const(c.env_manager.add_const(np_dtype))
-        newary = c.pyapi.nrt_adapt_ndarray_to_python(typ, val, dtypeptr)
-        # Steals NRT ref
-        c.context.nrt.decref(c.builder, typ, val)
-        return newary
-    else:
-        parent = nativeary.parent
-        c.pyapi.incref(parent)
-        return parent
-
-
-@unbox(types.Buffer)
-def unbox_buffer(typ, obj, c):
-    """
-    Convert a Py_buffer-providing object to a native array structure.
-    """
-    buf = c.pyapi.alloca_buffer()
-    res = c.pyapi.get_buffer(obj, buf)
-    is_error = cgutils.is_not_null(c.builder, res)
-
-    nativearycls = c.context.make_array(typ)
-    nativeary = nativearycls(c.context, c.builder)
-    aryptr = nativeary._getpointer()
-
-    with cgutils.if_likely(c.builder, c.builder.not_(is_error)):
-        ptr = c.builder.bitcast(aryptr, c.pyapi.voidptr)
-        if c.context.enable_nrt:
-            c.pyapi.nrt_adapt_buffer_from_python(buf, ptr)
-        else:
-            c.pyapi.numba_buffer_adaptor(buf, ptr)
-
-    def cleanup():
-        c.pyapi.release_buffer(buf)
-
-    return NativeValue(c.builder.load(aryptr), is_error=is_error,
-                       cleanup=cleanup)
-
-@unbox(types.Array)
-def unbox_array(typ, obj, c):
-    """
-    Convert a Numpy array object to a native array structure.
-    """
-    # This is necessary because unbox_buffer() does not work on some
-    # dtypes, e.g. datetime64 and timedelta64.
-    # TODO check matching dtype.
-    #      currently, mismatching dtype will still work and causes
-    #      potential memory corruption
-    nativearycls = c.context.make_array(typ)
-    nativeary = nativearycls(c.context, c.builder)
-    aryptr = nativeary._getpointer()
-
-    ptr = c.builder.bitcast(aryptr, c.pyapi.voidptr)
-    if c.context.enable_nrt:
-        errcode = c.pyapi.nrt_adapt_ndarray_from_python(obj, ptr)
-    else:
-        errcode = c.pyapi.numba_array_adaptor(obj, ptr)
-
-    # TODO: here we have minimal typechecking by the itemsize.
-    #       need to do better
-    try:
-        expected_itemsize = numpy_support.as_dtype(typ.dtype).itemsize
-    except NumbaNotImplementedError:
-        # Don't check types that can't be `as_dtype()`-ed
-        itemsize_mismatch = cgutils.false_bit
-    else:
-        expected_itemsize = nativeary.itemsize.type(expected_itemsize)
-        itemsize_mismatch = c.builder.icmp_unsigned(
-            '!=',
-            nativeary.itemsize,
-            expected_itemsize,
-            )
-
-    failed = c.builder.or_(
-        cgutils.is_not_null(c.builder, errcode),
-        itemsize_mismatch,
-    )
-    # Handle error
-    with c.builder.if_then(failed, likely=False):
-        c.pyapi.err_set_string("PyExc_TypeError",
-                               "can't unbox array from PyObject into "
-                               "native value.  The object maybe of a "
-                               "different type")
-    return NativeValue(c.builder.load(aryptr), is_error=failed)
-
-
-@box(types.Tuple)
-@box(types.UniTuple)
-def box_tuple(typ, val, c):
-    """
-    Convert native array or structure *val* to a tuple object.
-    """
-    tuple_val = c.pyapi.tuple_new(typ.count)
-
-    for i, dtype in enumerate(typ):
-        item = c.builder.extract_value(val, i)
-        obj = c.box(dtype, item)
-        c.pyapi.tuple_setitem(tuple_val, i, obj)
-
-    return tuple_val
-
-@box(types.NamedTuple)
-@box(types.NamedUniTuple)
-def box_namedtuple(typ, val, c):
-    """
-    Convert native array or structure *val* to a namedtuple object.
-    """
-    cls_obj = c.pyapi.unserialize(c.pyapi.serialize_object(typ.instance_class))
-    tuple_obj = box_tuple(typ, val, c)
-    obj = c.pyapi.call(cls_obj, tuple_obj)
-    c.pyapi.decref(cls_obj)
-    c.pyapi.decref(tuple_obj)
-    return obj
-
-
-@unbox(types.BaseTuple)
-def unbox_tuple(typ, obj, c):
-    """
-    Convert tuple *obj* to a native array (if homogeneous) or structure.
-    """
-    n = len(typ)
-    values = []
-    cleanups = []
-    lty = c.context.get_value_type(typ)
-
-    is_error_ptr = cgutils.alloca_once_value(c.builder, cgutils.false_bit)
-    value_ptr = cgutils.alloca_once(c.builder, lty)
-
-    # Issue #1638: need to check the tuple size
-    actual_size = c.pyapi.tuple_size(obj)
-    size_matches = c.builder.icmp_unsigned('==', actual_size,
-                                            ir.Constant(actual_size.type, n))
-    with c.builder.if_then(c.builder.not_(size_matches), likely=False):
-        c.pyapi.err_format(
-            "PyExc_ValueError",
-            "size mismatch for tuple, expected %d element(s) but got %%zd" % (n,),
-            actual_size)
-        c.builder.store(cgutils.true_bit, is_error_ptr)
-
-    # We unbox the items even if not `size_matches`, to avoid issues with
-    # the generated IR (instruction doesn't dominate all uses)
-    for i, eltype in enumerate(typ):
-        elem = c.pyapi.tuple_getitem(obj, i)
-        native = c.unbox(eltype, elem)
-        values.append(native.value)
-        with c.builder.if_then(native.is_error, likely=False):
-            c.builder.store(cgutils.true_bit, is_error_ptr)
-        if native.cleanup is not None:
-            cleanups.append(native.cleanup)
-
-    value = c.context.make_tuple(c.builder, typ, values)
-    c.builder.store(value, value_ptr)
-
-    if cleanups:
-        with c.builder.if_then(size_matches, likely=True):
-            def cleanup():
-                for func in reversed(cleanups):
-                    func()
-    else:
-        cleanup = None
-
-    return NativeValue(c.builder.load(value_ptr), cleanup=cleanup,
-                       is_error=c.builder.load(is_error_ptr))
-
-
-@box(types.List)
-def box_list(typ, val, c):
-    """
-    Convert native list *val* to a list object.
-    """
-    list = listobj.ListInstance(c.context, c.builder, typ, val)
-    obj = list.parent
-    res = cgutils.alloca_once_value(c.builder, obj)
-    with c.builder.if_else(cgutils.is_not_null(c.builder, obj)) as (has_parent, otherwise):
-        with has_parent:
-            # List is actually reflected => return the original object
-            # (note not all list instances whose *type* is reflected are
-            #  actually reflected; see numba.tests.test_lists for an example)
-            c.pyapi.incref(obj)
-
-        with otherwise:
-            # Build a new Python list
-            nitems = list.size
-            obj = c.pyapi.list_new(nitems)
-            with c.builder.if_then(cgutils.is_not_null(c.builder, obj),
-                                   likely=True):
-                with cgutils.for_range(c.builder, nitems) as loop:
-                    item = list.getitem(loop.index)
-                    list.incref_value(item)
-                    itemobj = c.box(typ.dtype, item)
-                    c.pyapi.list_setitem(obj, loop.index, itemobj)
-
-            c.builder.store(obj, res)
-
-    # Steal NRT ref
-    c.context.nrt.decref(c.builder, typ, val)
-    return c.builder.load(res)
-
-
-class _NumbaTypeHelper(object):
-    """A helper for acquiring `numba.typeof` for type checking.
-
-    Usage
-    -----
-
-        # `c` is the boxing context.
-        with _NumbaTypeHelper(c) as nth:
-            # This contextmanager maintains the lifetime of the `numba.typeof`
-            # function.
-            the_numba_type = nth.typeof(some_object)
-            # Do work on the type object
-            do_checks(the_numba_type)
-            # Cleanup
-            c.pyapi.decref(the_numba_type)
-        # At this point *nth* should not be used.
-    """
-    def __init__(self, c):
-        self.c = c
-
-    def __enter__(self):
-        c = self.c
-        numba_name = c.context.insert_const_string(c.builder.module, 'numba')
-        numba_mod = c.pyapi.import_module_noblock(numba_name)
-        typeof_fn = c.pyapi.object_getattr_string(numba_mod, 'typeof')
-        self.typeof_fn = typeof_fn
-        c.pyapi.decref(numba_mod)
-        return self
-
-    def __exit__(self, *args, **kwargs):
-        c = self.c
-        c.pyapi.decref(self.typeof_fn)
-
-    def typeof(self, obj):
-        res = self.c.pyapi.call_function_objargs(self.typeof_fn, [obj])
-        return res
-
-
-def _python_list_to_native(typ, obj, c, size, listptr, errorptr):
-    """
-    Construct a new native list from a Python list.
-    """
-    def check_element_type(nth, itemobj, expected_typobj):
-        typobj = nth.typeof(itemobj)
-        # Check if *typobj* is NULL
-        with c.builder.if_then(
-                cgutils.is_null(c.builder, typobj),
-                likely=False,
-                ):
-            c.builder.store(cgutils.true_bit, errorptr)
-            loop.do_break()
-        # Mandate that objects all have the same exact type
-        type_mismatch = c.builder.icmp_signed('!=', typobj, expected_typobj)
-
-        with c.builder.if_then(type_mismatch, likely=False):
-            c.builder.store(cgutils.true_bit, errorptr)
-            c.pyapi.err_format(
-                "PyExc_TypeError",
-                "can't unbox heterogeneous list: %S != %S",
-                expected_typobj, typobj,
-                )
-            c.pyapi.decref(typobj)
-            loop.do_break()
-        c.pyapi.decref(typobj)
-
-    # Allocate a new native list
-    ok, list = listobj.ListInstance.allocate_ex(c.context, c.builder, typ, size)
-    with c.builder.if_else(ok, likely=True) as (if_ok, if_not_ok):
-        with if_ok:
-            list.size = size
-            zero = ir.Constant(size.type, 0)
-            with c.builder.if_then(c.builder.icmp_signed('>', size, zero),
-                                   likely=True):
-                # Traverse Python list and unbox objects into native list
-                with _NumbaTypeHelper(c) as nth:
-                    # Note: *expected_typobj* can't be NULL
-                    expected_typobj = nth.typeof(c.pyapi.list_getitem(obj, zero))
-                    with cgutils.for_range(c.builder, size) as loop:
-                        itemobj = c.pyapi.list_getitem(obj, loop.index)
-                        check_element_type(nth, itemobj, expected_typobj)
-                        # XXX we don't call native cleanup for each
-                        # list element, since that would require keeping
-                        # of which unboxings have been successful.
-                        native = c.unbox(typ.dtype, itemobj)
-                        with c.builder.if_then(native.is_error, likely=False):
-                            c.builder.store(cgutils.true_bit, errorptr)
-                            loop.do_break()
-                        # The reference is borrowed so incref=False
-                        list.setitem(loop.index, native.value, incref=False)
-                    c.pyapi.decref(expected_typobj)
-            if typ.reflected:
-                list.parent = obj
-            # Stuff meminfo pointer into the Python object for
-            # later reuse.
-            with c.builder.if_then(c.builder.not_(c.builder.load(errorptr)),
-                                                  likely=False):
-                c.pyapi.object_set_private_data(obj, list.meminfo)
-            list.set_dirty(False)
-            c.builder.store(list.value, listptr)
-
-        with if_not_ok:
-            c.builder.store(cgutils.true_bit, errorptr)
-
-    # If an error occurred, drop the whole native list
-    with c.builder.if_then(c.builder.load(errorptr)):
-        c.context.nrt.decref(c.builder, typ, list.value)
-
-
-@unbox(types.List)
-def unbox_list(typ, obj, c):
-    """
-    Convert list *obj* to a native list.
-
-    If list was previously unboxed, we reuse the existing native list
-    to ensure consistency.
-    """
-    size = c.pyapi.list_size(obj)
-
-    errorptr = cgutils.alloca_once_value(c.builder, cgutils.false_bit)
-    listptr = cgutils.alloca_once(c.builder, c.context.get_value_type(typ))
-
-    # See if the list was previously unboxed, if so, re-use the meminfo.
-    ptr = c.pyapi.object_get_private_data(obj)
-
-    with c.builder.if_else(cgutils.is_not_null(c.builder, ptr)) \
-        as (has_meminfo, otherwise):
-
-        with has_meminfo:
-            # List was previously unboxed => reuse meminfo
-            list = listobj.ListInstance.from_meminfo(c.context, c.builder, typ, ptr)
-            list.size = size
-            if typ.reflected:
-                list.parent = obj
-            c.builder.store(list.value, listptr)
-
-        with otherwise:
-            _python_list_to_native(typ, obj, c, size, listptr, errorptr)
-
-    def cleanup():
-        # Clean up the associated pointer, as the meminfo is now invalid.
-        c.pyapi.object_reset_private_data(obj)
-
-    return NativeValue(c.builder.load(listptr),
-                       is_error=c.builder.load(errorptr),
-                       cleanup=cleanup)
-
-
-@reflect(types.List)
-def reflect_list(typ, val, c):
-    """
-    Reflect the native list's contents into the Python object.
-    """
-    if not typ.reflected:
-        return
-    if typ.dtype.reflected:
-        msg = "cannot reflect element of reflected container: {}\n".format(typ)
-        raise TypeError(msg)
-
-    list = listobj.ListInstance(c.context, c.builder, typ, val)
-    with c.builder.if_then(list.dirty, likely=False):
-        obj = list.parent
-        size = c.pyapi.list_size(obj)
-        new_size = list.size
-        diff = c.builder.sub(new_size, size)
-        diff_gt_0 = c.builder.icmp_signed('>=', diff,
-                                          ir.Constant(diff.type, 0))
-        with c.builder.if_else(diff_gt_0) as (if_grow, if_shrink):
-            # XXX no error checking below
-            with if_grow:
-                # First overwrite existing items
-                with cgutils.for_range(c.builder, size) as loop:
-                    item = list.getitem(loop.index)
-                    list.incref_value(item)
-                    itemobj = c.box(typ.dtype, item)
-                    c.pyapi.list_setitem(obj, loop.index, itemobj)
-                # Then add missing items
-                with cgutils.for_range(c.builder, diff) as loop:
-                    idx = c.builder.add(size, loop.index)
-                    item = list.getitem(idx)
-                    list.incref_value(item)
-                    itemobj = c.box(typ.dtype, item)
-                    c.pyapi.list_append(obj, itemobj)
-                    c.pyapi.decref(itemobj)
-
-            with if_shrink:
-                # First delete list tail
-                c.pyapi.list_setslice(obj, new_size, size, None)
-                # Then overwrite remaining items
-                with cgutils.for_range(c.builder, new_size) as loop:
-                    item = list.getitem(loop.index)
-                    list.incref_value(item)
-                    itemobj = c.box(typ.dtype, item)
-                    c.pyapi.list_setitem(obj, loop.index, itemobj)
-
-        # Mark the list clean, in case it is reflected twice
-        list.set_dirty(False)
-
-
-def _python_set_to_native(typ, obj, c, size, setptr, errorptr):
-    """
-    Construct a new native set from a Python set.
-    """
-    # Allocate a new native set
-    ok, inst = setobj.SetInstance.allocate_ex(c.context, c.builder, typ, size)
-    with c.builder.if_else(ok, likely=True) as (if_ok, if_not_ok):
-        with if_ok:
-            # Traverse Python set and unbox objects into native set
-            typobjptr = cgutils.alloca_once_value(c.builder,
-                                                  ir.Constant(c.pyapi.pyobj, None))
-
-            with c.pyapi.set_iterate(obj) as loop:
-                itemobj = loop.value
-                # Mandate that objects all have the same exact type
-                typobj = c.pyapi.get_type(itemobj)
-                expected_typobj = c.builder.load(typobjptr)
-
-                with c.builder.if_else(
-                    cgutils.is_null(c.builder, expected_typobj),
-                    likely=False) as (if_first, if_not_first):
-                    with if_first:
-                        # First iteration => store item type
-                        c.builder.store(typobj, typobjptr)
-                    with if_not_first:
-                        # Otherwise, check item type
-                        type_mismatch = c.builder.icmp_signed('!=', typobj,
-                                                              expected_typobj)
-                        with c.builder.if_then(type_mismatch, likely=False):
-                            c.builder.store(cgutils.true_bit, errorptr)
-                            c.pyapi.err_set_string("PyExc_TypeError",
-                                                   "can't unbox heterogeneous set")
-                            loop.do_break()
-
-                # XXX we don't call native cleanup for each set element,
-                # since that would require keeping track
-                # of which unboxings have been successful.
-                native = c.unbox(typ.dtype, itemobj)
-                with c.builder.if_then(native.is_error, likely=False):
-                    c.builder.store(cgutils.true_bit, errorptr)
-                inst.add_pyapi(c.pyapi, native.value, do_resize=False)
-
-            if typ.reflected:
-                inst.parent = obj
-            # Associate meminfo pointer with the Python object for later reuse.
-            with c.builder.if_then(c.builder.not_(c.builder.load(errorptr)),
-                                   likely=False):
-                c.pyapi.object_set_private_data(obj, inst.meminfo)
-            inst.set_dirty(False)
-            c.builder.store(inst.value, setptr)
-
-        with if_not_ok:
-            c.builder.store(cgutils.true_bit, errorptr)
-
-    # If an error occurred, drop the whole native set
-    with c.builder.if_then(c.builder.load(errorptr)):
-        c.context.nrt.decref(c.builder, typ, inst.value)
-
-
-@unbox(types.Set)
-def unbox_set(typ, obj, c):
-    """
-    Convert set *obj* to a native set.
-
-    If set was previously unboxed, we reuse the existing native set
-    to ensure consistency.
-    """
-    size = c.pyapi.set_size(obj)
-
-    errorptr = cgutils.alloca_once_value(c.builder, cgutils.false_bit)
-    setptr = cgutils.alloca_once(c.builder, c.context.get_value_type(typ))
-
-    # See if the set was previously unboxed, if so, re-use the meminfo.
-    ptr = c.pyapi.object_get_private_data(obj)
-
-    with c.builder.if_else(cgutils.is_not_null(c.builder, ptr)) \
-        as (has_meminfo, otherwise):
-
-        with has_meminfo:
-            # Set was previously unboxed => reuse meminfo
-            inst = setobj.SetInstance.from_meminfo(c.context, c.builder, typ, ptr)
-            if typ.reflected:
-                inst.parent = obj
-            c.builder.store(inst.value, setptr)
-
-        with otherwise:
-            _python_set_to_native(typ, obj, c, size, setptr, errorptr)
-
-    def cleanup():
-        # Clean up the associated pointer, as the meminfo is now invalid.
-        c.pyapi.object_reset_private_data(obj)
-
-    return NativeValue(c.builder.load(setptr),
-                       is_error=c.builder.load(errorptr),
-                       cleanup=cleanup)
-
-
-def _native_set_to_python_list(typ, payload, c):
-    """
-    Create a Python list from a native set's items.
-    """
-    nitems = payload.used
-    listobj = c.pyapi.list_new(nitems)
-    ok = cgutils.is_not_null(c.builder, listobj)
-    with c.builder.if_then(ok, likely=True):
-        index = cgutils.alloca_once_value(c.builder,
-                                          ir.Constant(nitems.type, 0))
-        with payload._iterate() as loop:
-            i = c.builder.load(index)
-            item = loop.entry.key
-            itemobj = c.box(typ.dtype, item)
-            c.pyapi.list_setitem(listobj, i, itemobj)
-            i = c.builder.add(i, ir.Constant(i.type, 1))
-            c.builder.store(i, index)
-
-    return ok, listobj
-
-
-@box(types.Set)
-def box_set(typ, val, c):
-    """
-    Convert native set *val* to a set object.
-    """
-    inst = setobj.SetInstance(c.context, c.builder, typ, val)
-    obj = inst.parent
-    res = cgutils.alloca_once_value(c.builder, obj)
-
-    with c.builder.if_else(cgutils.is_not_null(c.builder, obj)) as (has_parent, otherwise):
-        with has_parent:
-            # Set is actually reflected => return the original object
-            # (note not all set instances whose *type* is reflected are
-            #  actually reflected; see numba.tests.test_sets for an example)
-            c.pyapi.incref(obj)
-
-        with otherwise:
-            # Build a new Python list and then create a set from that
-            payload = inst.payload
-            ok, listobj = _native_set_to_python_list(typ, payload, c)
-            with c.builder.if_then(ok, likely=True):
-                obj = c.pyapi.set_new(listobj)
-                c.pyapi.decref(listobj)
-                c.builder.store(obj, res)
-
-    # Steal NRT ref
-    c.context.nrt.decref(c.builder, typ, val)
-    return c.builder.load(res)
-
-@reflect(types.Set)
-def reflect_set(typ, val, c):
-    """
-    Reflect the native set's contents into the Python object.
-    """
-    if not typ.reflected:
-        return
-    inst = setobj.SetInstance(c.context, c.builder, typ, val)
-    payload = inst.payload
-
-    with c.builder.if_then(payload.dirty, likely=False):
-        obj = inst.parent
-        # XXX errors are not dealt with below
-        c.pyapi.set_clear(obj)
-
-        # Build a new Python list and then update the set with that
-        ok, listobj = _native_set_to_python_list(typ, payload, c)
-        with c.builder.if_then(ok, likely=True):
-            c.pyapi.set_update(obj, listobj)
-            c.pyapi.decref(listobj)
-
-        # Mark the set clean, in case it is reflected twice
-        inst.set_dirty(False)
-
-
-#
-# Other types
-#
-
-@box(types.Generator)
-def box_generator(typ, val, c):
-    return c.pyapi.from_native_generator(val, typ, c.env_manager.env_ptr)
-
-@unbox(types.Generator)
-def unbox_generator(typ, obj, c):
-    return c.pyapi.to_native_generator(obj, typ)
-
-
-@box(types.DType)
-def box_dtype(typ, val, c):
-    np_dtype = numpy_support.as_dtype(typ.dtype)
-    return c.pyapi.unserialize(c.pyapi.serialize_object(np_dtype))
-
-@unbox(types.DType)
-def unbox_dtype(typ, val, c):
-    return NativeValue(c.context.get_dummy_value())
-
-
-@box(types.NumberClass)
-def box_number_class(typ, val, c):
-    np_dtype = numpy_support.as_dtype(typ.dtype)
-    return c.pyapi.unserialize(c.pyapi.serialize_object(np_dtype))
-
-@unbox(types.NumberClass)
-def unbox_number_class(typ, val, c):
-    return NativeValue(c.context.get_dummy_value())
-
-
-@box(types.PyObject)
-@box(types.Object)
-def box_pyobject(typ, val, c):
-    return val
-
-@unbox(types.PyObject)
-@unbox(types.Object)
-def unbox_pyobject(typ, obj, c):
-    return NativeValue(obj)
-
-
-@unbox(types.ExternalFunctionPointer)
-def unbox_funcptr(typ, obj, c):
-    if typ.get_pointer is None:
-        raise NotImplementedError(typ)
-
-    # Call get_pointer() on the object to get the raw pointer value
-    ptrty = c.context.get_function_pointer_type(typ)
-    ret = cgutils.alloca_once_value(c.builder,
-                                    ir.Constant(ptrty, None),
-                                    name='fnptr')
-    ser = c.pyapi.serialize_object(typ.get_pointer)
-    get_pointer = c.pyapi.unserialize(ser)
-    with cgutils.if_likely(c.builder,
-                           cgutils.is_not_null(c.builder, get_pointer)):
-        intobj = c.pyapi.call_function_objargs(get_pointer, (obj,))
-        c.pyapi.decref(get_pointer)
-        with cgutils.if_likely(c.builder,
-                               cgutils.is_not_null(c.builder, intobj)):
-            ptr = c.pyapi.long_as_voidptr(intobj)
-            c.pyapi.decref(intobj)
-            c.builder.store(c.builder.bitcast(ptr, ptrty), ret)
-    return NativeValue(c.builder.load(ret), is_error=c.pyapi.c_api_error())
-
-@box(types.DeferredType)
-def box_deferred(typ, val, c):
-    out = c.pyapi.from_native_value(typ.get(),
-                                    c.builder.extract_value(val, [0]),
-                                    env_manager=c.env_manager)
-    return out
-
-
-@unbox(types.DeferredType)
-def unbox_deferred(typ, obj, c):
-    native_value = c.pyapi.to_native_value(typ.get(), obj)
-    model = c.context.data_model_manager[typ]
-    res = model.set(c.builder, model.make_uninitialized(), native_value.value)
-    return NativeValue(res, is_error=native_value.is_error,
-                       cleanup=native_value.cleanup)
-
-
-@unbox(types.Dispatcher)
-def unbox_dispatcher(typ, obj, c):
-    # In native code, Dispatcher types can be casted to FunctionType.
-    return NativeValue(obj)
-
-
-@box(types.Dispatcher)
-def box_pyobject(typ, val, c):
-    c.pyapi.incref(val)
-    return val
-
-
-def unbox_unsupported(typ, obj, c):
-    c.pyapi.err_set_string("PyExc_TypeError",
-                           "can't unbox {!r} type".format(typ))
-    res = c.context.get_constant_null(typ)
-    return NativeValue(res, is_error=cgutils.true_bit)
-
-
-def box_unsupported(typ, val, c):
-    msg = "cannot convert native %s to Python object" % (typ,)
-    c.pyapi.err_set_string("PyExc_TypeError", msg)
-    res = c.pyapi.get_null_object()
-    return res
-
-
-@box(types.Literal)
-def box_literal(typ, val, c):
-    # Const type contains the python object of the constant value,
-    # which we can directly return.
-    retval = typ.literal_value
-    # Serialize the value into the IR
-    # Some literals may not be hashable (i.e. slice, list),
-    # so we provide a wrapper aroudn the literal type as a key.
-    try:
-        hash(retval)
-        key = None
-    except TypeError:
-        key = types.LiteralKeyWrapper(retval)
-    return c.pyapi.unserialize(c.pyapi.serialize_object(retval, key=key))
-
-
-@box(types.MemInfoPointer)
-def box_meminfo_pointer(typ, val, c):
-    return c.pyapi.nrt_meminfo_as_pyobject(val)
-
-
-@unbox(types.MemInfoPointer)
-def unbox_meminfo_pointer(typ, obj, c):
-    res = c.pyapi.nrt_meminfo_from_pyobject(obj)
-    errored = cgutils.is_null(c.builder, res)
-    return NativeValue(res, is_error=errored)
-
-@unbox(types.TypeRef)
-def unbox_typeref(typ, val, c):
-    return NativeValue(c.context.get_dummy_value(), is_error=cgutils.false_bit)
-
-
-@box(types.LiteralStrKeyDict)
-def box_LiteralStrKeyDict(typ, val, c):
-    return box_unsupported(typ, val, c)
-=======
 import sys
 from numba.core.utils import _RedirectSubpackage
 from numba.core import config
@@ -1122,5 +7,4 @@
                                                 "numba.core.old_boxing")
 else:
     sys.modules[__name__] = _RedirectSubpackage(locals(),
-                                                "numba.core.new_boxing")
->>>>>>> a344e8f5
+                                                "numba.core.new_boxing")