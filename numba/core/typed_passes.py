--- conflicted
+++ resolved
@@ -452,13 +452,9 @@
         calltypes = state.calltypes
         flags = state.flags
         metadata = state.metadata
-<<<<<<< HEAD
-        pre_stats = llvm.passmanagers.dump_refprune_stats()
+        pre_stats = llvm.newpassmanagers.dump_refprune_stats()
         # Add reload functions to library
         library._reload_init.update(state.reload_init)
-=======
-        pre_stats = llvm.newpassmanagers.dump_refprune_stats()
->>>>>>> 3f6e075b
 
         msg = ("Function %s failed at nopython "
                "mode lowering" % (state.func_id.func_name,))
