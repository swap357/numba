--- conflicted
+++ resolved
@@ -163,11 +163,8 @@
     try:
         return numpy_support.map_arrayscalar_type(val)
     except errors.NumbaNotImplementedError:
-<<<<<<< HEAD
-=======
         pass
     except NotImplementedError:
->>>>>>> f0d24824
         pass
 
 
