"""
Python wrapper that connects CPython interpreter to the numba dictobject.
"""
from collections.abc import MutableMapping

from numba.core.types import DictType, TypeRef
from numba.core.imputils import numba_typeref_ctor
from numba import njit, typeof
from numba.core import types, errors, config, cgutils
from numba.core.extending import (
    overload_method,
    overload,
    box,
    unbox,
    NativeValue,
    type_callable,
)
<<<<<<< HEAD
from numba.typing import signature
=======
from numba.typed import dictobject
>>>>>>> 13ece9b9


@njit
def _make_dict(keyty, valty):
    return dictobject._as_meminfo(dictobject.new_dict(keyty, valty))


@njit
def _length(d):
    return len(d)


@njit
def _setitem(d, key, value):
    d[key] = value


@njit
def _getitem(d, key):
    return d[key]


@njit
def _delitem(d, key):
    del d[key]


@njit
def _contains(d, key):
    return key in d


@njit
def _get(d, key, default):
    return d.get(key, default)


@njit
def _setdefault(d, key, default):
    return d.setdefault(key, default)


@njit
def _iter(d):
    return list(d.keys())


@njit
def _popitem(d):
    return d.popitem()


@njit
def _copy(d):
    return d.copy()


def _from_meminfo_ptr(ptr, dicttype):
    d = Dict(meminfo=ptr, dcttype=dicttype)
    return d


class Dict(MutableMapping):
    """A typed-dictionary usable in Numba compiled functions.

    Implements the MutableMapping interface.
    """

    def __new__(cls, dcttype=None, meminfo=None):
        if config.DISABLE_JIT:
            return dict.__new__(dict)
        else:
            return object.__new__(cls)

    @classmethod
    def empty(cls, key_type, value_type):
        """Create a new empty Dict with *key_type* and *value_type*
        as the types for the keys and values of the dictionary respectively.
        """
        if config.DISABLE_JIT:
            return dict()
        else:
            return cls(dcttype=DictType(key_type, value_type))

    def __init__(self, **kwargs):
        """
        For users, the constructor does not take any parameters.
        The keyword arguments are for internal use only.

        Parameters
        ----------
        dcttype : numba.core.types.DictType; keyword-only
            Used internally for the dictionary type.
        meminfo : MemInfo; keyword-only
            Used internally to pass the MemInfo object when boxing.
        """
        if kwargs:
            self._dict_type, self._opaque = self._parse_arg(**kwargs)
        else:
            self._dict_type = None

    def _parse_arg(self, dcttype, meminfo=None):
        if not isinstance(dcttype, DictType):
            raise TypeError('*dcttype* must be a DictType')

        if meminfo is not None:
            opaque = meminfo
        else:
            opaque = _make_dict(dcttype.key_type, dcttype.value_type)
        return dcttype, opaque

    @property
    def _numba_type_(self):
        if self._dict_type is None:
            raise TypeError("invalid operation on untyped dictionary")
        return self._dict_type

    @property
    def _typed(self):
        """Returns True if the dictionary is typed.
        """
        return self._dict_type is not None

    def _initialise_dict(self, key, value):
        dcttype = types.DictType(typeof(key), typeof(value))
        self._dict_type, self._opaque = self._parse_arg(dcttype)

    def __getitem__(self, key):
        if not self._typed:
            raise KeyError(key)
        else:
            return _getitem(self, key)

    def __setitem__(self, key, value):
        if not self._typed:
            self._initialise_dict(key, value)
        return _setitem(self, key, value)

    def __delitem__(self, key):
        if not self._typed:
            raise KeyError(key)
        _delitem(self, key)

    def __iter__(self):
        if not self._typed:
            return iter(())
        else:
            return iter(_iter(self))

    def __len__(self):
        if not self._typed:
            return 0
        else:
            return _length(self)

    def __contains__(self, key):
        if len(self) == 0:
            return False
        else:
            return _contains(self, key)

    def __str__(self):
        buf = []
        for k, v in self.items():
            buf.append("{}: {}".format(k, v))
        return '{{{0}}}'.format(', '.join(buf))

    def __repr__(self):
        body = str(self)
        prefix = str(self._dict_type)
        return "{prefix}({body})".format(prefix=prefix, body=body)

    def get(self, key, default=None):
        if not self._typed:
            return default
        return _get(self, key, default)

    def setdefault(self, key, default=None):
        if not self._typed:
            if default is not None:
                self._initialise_dict(key, default)
        return _setdefault(self, key, default)

    def popitem(self):
        if len(self) == 0:
            raise KeyError('dictionary is empty')
        return _popitem(self)

    def copy(self):
        return _copy(self)


# XXX: should we have a better way to classmethod
@overload_method(TypeRef, 'empty')
def typeddict_empty(cls, key_type, value_type):
    if cls.instance_type is not DictType:
        return

    def impl(cls, key_type, value_type):
        return dictobject.new_dict(key_type, value_type)

    return impl


@box(types.DictType)
def box_dicttype(typ, val, c):
    context = c.context
    builder = c.builder

    # XXX deduplicate
    ctor = cgutils.create_struct_proxy(typ)
    dstruct = ctor(context, builder, value=val)
    # Returns the plain MemInfo
    boxed_meminfo = c.box(
        types.MemInfoPointer(types.voidptr),
        dstruct.meminfo,
    )

    modname = c.context.insert_const_string(
        c.builder.module, 'numba.typed.typeddict',
    )
    typeddict_mod = c.pyapi.import_module_noblock(modname)
    fmp_fn = c.pyapi.object_getattr_string(typeddict_mod, '_from_meminfo_ptr')

    dicttype_obj = c.pyapi.unserialize(c.pyapi.serialize_object(typ))

    res = c.pyapi.call_function_objargs(fmp_fn, (boxed_meminfo, dicttype_obj))
    c.pyapi.decref(fmp_fn)
    c.pyapi.decref(typeddict_mod)
    c.pyapi.decref(boxed_meminfo)
    return res


@unbox(types.DictType)
def unbox_dicttype(typ, val, c):
    context = c.context

    miptr = c.pyapi.object_getattr_string(val, '_opaque')

    mip_type = types.MemInfoPointer(types.voidptr)
    native = c.unbox(mip_type, miptr)

    mi = native.value

    argtypes = mip_type, typeof(typ)

    def convert(mi, typ):
        return dictobject._from_meminfo(mi, typ)

    sig = signature(typ, *argtypes)
    nil_typeref = context.get_constant_null(argtypes[1])
    args = (mi, nil_typeref)
    is_error, dctobj = c.pyapi.call_jit_code(convert , sig, args)
    # decref here because we are stealing a reference.
    c.context.nrt.decref(c.builder, typ, dctobj)

    c.pyapi.decref(miptr)
    return NativeValue(dctobj, is_error=is_error)


#
# The following contains the logic for the type-inferred constructor
#


@type_callable(DictType)
def typeddict_call(context):
    """
    Defines typing logic for ``Dict()``.
    Produces Dict[undefined, undefined]
    """
    def typer():
        return types.DictType(types.undefined, types.undefined)
    return typer


@overload(numba_typeref_ctor)
def impl_numba_typeref_ctor(cls):
    """
    Defines ``Dict()``, the type-inferred version of the dictionary ctor.

    Parameters
    ----------
    cls : TypeRef
        Expecting a TypeRef of a precise DictType.

    See also: `redirect_type_ctor` in numba/target/bulitins.py
    """
    dict_ty = cls.instance_type
    if not isinstance(dict_ty, types.DictType):
        msg = "expecting a DictType but got {}".format(dict_ty)
        return  # reject
    # Ensure the dictionary is precisely typed.
    if not dict_ty.is_precise():
        msg = "expecting a precise DictType but got {}".format(dict_ty)
        raise errors.LoweringError(msg)

    key_type = types.TypeRef(dict_ty.key_type)
    value_type = types.TypeRef(dict_ty.value_type)

    def impl(cls):
        # Simply call .empty() with the key/value types from *cls*
        return Dict.empty(key_type, value_type)

    return impl<|MERGE_RESOLUTION|>--- conflicted
+++ resolved
@@ -15,11 +15,8 @@
     NativeValue,
     type_callable,
 )
-<<<<<<< HEAD
-from numba.typing import signature
-=======
 from numba.typed import dictobject
->>>>>>> 13ece9b9
+from numba.core.typing import signature
 
 
 @njit
