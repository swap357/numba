--- conflicted
+++ resolved
@@ -19,13 +19,8 @@
         pass
 
 
-<<<<<<< HEAD
-min_python_version = "3.9"
+min_python_version = "3.10"
 max_python_version = "3.14"  # exclusive
-=======
-min_python_version = "3.10"
-max_python_version = "3.13"  # exclusive
->>>>>>> 2e542724
 min_numpy_build_version = "1.11"
 min_numpy_run_version = "1.22"
 min_llvmlite_version = "0.44.0dev0"
